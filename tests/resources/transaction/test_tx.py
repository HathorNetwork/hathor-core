--- conflicted
+++ resolved
@@ -129,19 +129,12 @@
         self.manager.tx_storage.save_transaction(tx_input)
 
         token_bytes1 = bytes.fromhex('001c382847d8440d05da95420bee2ebeb32bc437f82a9ae47b0745c8a29a7b0d')
-<<<<<<< HEAD
-        self.manager.tx_storage.indexes.tokens._create_token_info(
+        self.manager.tx_storage.indexes.tokens.create_token_info(
             token_bytes1, 'Test Coin', 'TSC', TokenInfoVersion.DEPOSIT)
 
         token_bytes2 = bytes.fromhex('007231eee3cb6160d95172a409d634d0866eafc8775f5729fff6a61e7850aba5')
-        self.manager.tx_storage.indexes.tokens._create_token_info(
+        self.manager.tx_storage.indexes.tokens.create_token_info(
             token_bytes2, 'NewCoin', 'NCN', TokenInfoVersion.DEPOSIT)
-=======
-        self.manager.tx_storage.indexes.tokens.create_token_info(token_bytes1, 'Test Coin', 'TSC')
-
-        token_bytes2 = bytes.fromhex('007231eee3cb6160d95172a409d634d0866eafc8775f5729fff6a61e7850aba5')
-        self.manager.tx_storage.indexes.tokens.create_token_info(token_bytes2, 'NewCoin', 'NCN')
->>>>>>> c8cc9a39
 
         response = yield self.web.get(
             "transaction", {b'id': b'0033784bc8443ba851fd88d81c6f06774ae529f25c1fa8f026884ad0a0e98011'})
@@ -233,12 +226,8 @@
         # Both inputs are the same as the last parent, so no need to manually add them
 
         token_bytes1 = bytes.fromhex('000023b318c91dcfd4b967b205dc938f9f5e2fd5114256caacfb8f6dd13db330')
-<<<<<<< HEAD
-        self.manager.tx_storage.indexes.tokens._create_token_info(
+        self.manager.tx_storage.indexes.tokens.create_token_info(
             token_bytes1, 'Wat wat', 'WAT', TokenInfoVersion.DEPOSIT)
-=======
-        self.manager.tx_storage.indexes.tokens.create_token_info(token_bytes1, 'Wat wat', 'WAT')
->>>>>>> c8cc9a39
 
         response = yield self.web.get(
             "transaction", {b'id': b'00005f234469407614bf0abedec8f722bb5e534949ad37650f6077c899741ed7'})
