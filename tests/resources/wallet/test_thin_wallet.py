import math
from typing import Any, Generator

from twisted.internet.defer import Deferred, inlineCallbacks

from hathor.crypto.util import decode_address
from hathor.simulator.utils import add_new_blocks
from hathor.transaction import Transaction, TxInput, TxOutput
from hathor.transaction.scripts import P2PKH, create_output_script, parse_address_script
from hathor.transaction.token_info import TokenVersion
from hathor.wallet.resources.thin_wallet import (
    AddressHistoryResource,
    SendTokensResource,
    TokenHistoryResource,
    TokenResource,
)
from tests.resources.base_resource import StubSite, TestDummyRequest, _BaseResourceTest
from tests.utils import add_blocks_unlock_reward, add_new_tx, create_fee_tokens, create_tokens


class SendTokensTest(_BaseResourceTest._ResourceTest):
    def setUp(self):
        super().setUp()

        self.network = 'testnet'
        self.manager = self.create_peer(self.network, unlock_wallet=True, wallet_index=True)

        sendtokens_resource = SendTokensResource(self.manager)
        sendtokens_resource.sleep_seconds = 0.1

        self.web = StubSite(sendtokens_resource)
        self.web_address_history = StubSite(AddressHistoryResource(self.manager))

    @inlineCallbacks
    def test_post(self):
        # Unlocking wallet
        self.manager.wallet.unlock(b'MYPASS')

        blocks = add_new_blocks(self.manager, 3, advance_clock=1)
        add_blocks_unlock_reward(self.manager)
        blocks_tokens = [sum(txout.value for txout in blk.outputs) for blk in blocks]

        self.assertEqual(self.manager.wallet.balance[self._settings.HATHOR_TOKEN_UID].available, sum(blocks_tokens))

        # Options
        yield self.web.options('thin_wallet/send_tokens')

        tx_id = blocks[0].hash
        output = blocks[0].outputs[0]
        script_type_out = parse_address_script(output.script)
        address = script_type_out.address
        private_key = self.manager.wallet.get_private_key(address)

        output_address = decode_address(self.get_address(0))
        value = blocks_tokens[0]
        o = TxOutput(value, create_output_script(output_address, None))
        o_invalid_amount = TxOutput(value-1, create_output_script(output_address, None))
        i = TxInput(tx_id, 0, b'')

        # wrong weight
        tx = Transaction(inputs=[i], outputs=[o])

        data_to_sign = tx.get_sighash_all()
        public_key_bytes, signature_bytes = self.manager.wallet.get_input_aux_data(data_to_sign, private_key)

        i.data = P2PKH.create_input_data(public_key_bytes, signature_bytes)
        tx.inputs = [i]
        tx.timestamp = int(self.clock.seconds())
        tx.weight = 0

        response = yield self.web.post('thin_wallet/send_tokens', {'tx_hex': tx.get_struct().hex()})
        data = response.json_value()
        self.assertFalse(data['success'])

        # Error wrong amount
        tx2 = Transaction(inputs=[i], outputs=[o_invalid_amount])

        data_to_sign = tx2.get_sighash_all()
        public_key_bytes, signature_bytes = self.manager.wallet.get_input_aux_data(data_to_sign, private_key)

        i.data = P2PKH.create_input_data(public_key_bytes, signature_bytes)
        tx2.inputs = [i]
        tx2.timestamp = int(self.clock.seconds())
        tx2.weight = self.manager.daa.minimum_tx_weight(tx2)

        response_wrong_amount = yield self.web.post('thin_wallet/send_tokens', {'tx_hex': tx2.get_struct().hex()})
        data_wrong_amount = response_wrong_amount.json_value()
        self.assertFalse(data_wrong_amount['success'])

        # successful tx
        tx3 = Transaction(inputs=[i], outputs=[o])

        data_to_sign = tx3.get_sighash_all()
        public_key_bytes, signature_bytes = self.manager.wallet.get_input_aux_data(data_to_sign, private_key)

        i.data = P2PKH.create_input_data(public_key_bytes, signature_bytes)
        tx3.inputs = [i]
        tx3.timestamp = int(self.clock.seconds())
        tx3.weight = self.manager.daa.minimum_tx_weight(tx3)

        # Then send tokens
        response = yield self.web.post('thin_wallet/send_tokens', {'tx_hex': tx3.get_struct().hex()})
        data = response.json_value()
        self.assertTrue(data['success'])

        # Trying to send a double spending will not have success
        self.clock.advance(5)
        tx3.timestamp = int(self.clock.seconds())
        response = yield self.web.post('thin_wallet/send_tokens', {'tx_hex': tx3.get_struct().hex()})
        data_error = response.json_value()
        self.assertFalse(data_error['success'])
        self.clock.advance(5)

        # Check if tokens were really sent
        self.assertEqual(
            self.manager.wallet.balance[self._settings.HATHOR_TOKEN_UID].available,
            sum(blocks_tokens[:-1])
        )

        response_history = yield self.web_address_history.get(
            'thin_wallet/address_history', {
                b'addresses[]': address.encode(),
            }
        )

        response_data = response_history.json_value()['history']
        self.assertIn(data['tx']['hash'], [x['tx_id'] for x in response_data])

        # Create token tx
        tx4 = create_tokens(self.manager, address, mint_amount=100, propagate=False)
        tx4.nonce = 0
        tx4.timestamp = int(self.clock.seconds())
        response = yield self.web.post('thin_wallet/send_tokens', {'tx_hex': tx4.get_struct().hex()})
        data = response.json_value()
        self.assertTrue(data['success'])
#
#       TODO these tests were causing timeouts in CI server [yan - 01.04.2019]
#       TODO add to top imports
#       from twisted.internet.defer import CancelledError, inlineCallbacks
#       from twisted.python.failure import Failure
#        def get_new_tx_struct(weight=0):
#            tx = Transaction(inputs=[i], outputs=[o])
#            tx.inputs = tx3.inputs
#            self.clock.advance(5)
#            tx.timestamp = int(self.clock.seconds())
#            if weight == 0:
#                weight = minimum_tx_weight(tx)
#            tx.weight = weight
#            return tx.get_struct().hex()
#
#        # Making pow threads full
#        deferreds = []
#        for x in range(self._settings.MAX_POW_THREADS):
#            d = self.web.post('thin_wallet/send_tokens', {'tx_hex': get_new_tx_struct(50)})
#            d.addErrback(lambda err: None)
#            deferreds.append(d)
#
#        # All threads are in use
#        response = yield self.web.post('thin_wallet/send_tokens', {'tx_hex': get_new_tx_struct(1)})
#        data = response.json_value()
#        self.assertFalse(data['success'])
#
#        # Releasing one thread
#        d = deferreds.pop()
#        d.request.processingFailed(Failure(CancelledError()))
#
#        # Waiting for thread to finish
#        yield d.request.thread_deferred
#
#        # Now you can send
#        response = yield self.web.post('thin_wallet/send_tokens', {'tx_hex': get_new_tx_struct(1)})
#        data = response.json_value()
#        self.assertTrue(data['success'])
#
#        # Releasing all other threads
#        for d in deferreds:
#            d.request.processingFailed(Failure(CancelledError()))
#
#        # Waiting for all threads to finish
#        for d in deferreds:
#            yield d.request.thread_deferred

    @inlineCallbacks
    def test_history_paginate(self):
        # Unlocking wallet
        self.manager.wallet.unlock(b'MYPASS')

        blocks = add_new_blocks(self.manager, 3, advance_clock=1)

        output = blocks[0].outputs[0]
        script_type_out = parse_address_script(output.script)
        address = script_type_out.address
        address_bytes = decode_address(address)

        # Test paginate
        response_history = yield self.web_address_history.get(
            'thin_wallet/address_history', {
                b'addresses[]': address.encode(),
            }
        )

        response_data = response_history.json_value()
        self.assertEqual(len(response_data['history']), 1)
        self.assertEqual(blocks[0].hash.hex(), response_data['history'][0]['tx_id'])
        self.assertFalse(response_data['has_more'])

        new_blocks = add_new_blocks(
            self.manager,
            self._settings.MAX_TX_ADDRESSES_HISTORY,
            advance_clock=1,
            address=address_bytes
        )

        # Test paginate with two pages
        response_history = yield self.web_address_history.get(
            'thin_wallet/address_history', {
                b'addresses[]': address.encode(),
            }
        )

        response_data = response_history.json_value()
        self.assertEqual(len(response_data['history']), self._settings.MAX_TX_ADDRESSES_HISTORY)
        self.assertTrue(response_data['has_more'])
        self.assertEqual(response_data['first_address'], address)

        # Test paginate with big txs
        tx_count = math.ceil(self._settings.MAX_INPUTS_OUTPUTS_ADDRESS_HISTORY / self._settings.MAX_NUM_INPUTS)
        blocks.extend(new_blocks)
        new_blocks = add_new_blocks(
            self.manager,
            tx_count*self._settings.MAX_NUM_INPUTS - len(blocks),
            advance_clock=1,
            address=address_bytes
        )
        blocks.extend(new_blocks)
        random_address = self.get_address(0)
        add_blocks_unlock_reward(self.manager)

        for i in range(tx_count):
            start_index = i*self._settings.MAX_NUM_INPUTS
            end_index = start_index + self._settings.MAX_NUM_INPUTS
            amount = sum([b.outputs[0].value for b in blocks[start_index:end_index]])
            add_new_tx(self.manager, random_address, amount, advance_clock=1)

        response_history = yield self.web_address_history.get(
            'thin_wallet/address_history', {
                b'addresses[]': random_address.encode(),
            }
        )

        response_data = response_history.json_value()
        self.assertTrue(response_data['has_more'])
        # 1 block + 3 big txs
        self.assertEqual(len(response_data['history']), tx_count - 1)

        response_history = yield self.web_address_history.get(
            'thin_wallet/address_history', {
                b'addresses[]': random_address.encode(),
                b'hash': response_data['first_hash'].encode(),
            }
        )

        response_data = response_history.json_value()
        self.assertFalse(response_data['has_more'])
        # The last big tx
        self.assertEqual(len(response_data['history']), 1)

    @inlineCallbacks
    def test_address_history_optimization_regression(self):
        # setup phase1: create 3 addresses with 2 transactions each in a certain order
        self.manager.wallet.unlock(b'MYPASS')
        address1 = self.get_address(0)
        address2 = self.get_address(1)
        address3 = self.get_address(2)
        baddress1 = decode_address(address1)
        baddress2 = decode_address(address2)
        baddress3 = decode_address(address3)
        [b1] = add_new_blocks(self.manager, 1, advance_clock=1, address=baddress1)
        [b2] = add_new_blocks(self.manager, 1, advance_clock=1, address=baddress3)
        [b3] = add_new_blocks(self.manager, 1, advance_clock=1, address=baddress2)
        [b4] = add_new_blocks(self.manager, 1, advance_clock=1, address=baddress1)
        [b5] = add_new_blocks(self.manager, 1, advance_clock=1, address=baddress2)
        [b6] = add_new_blocks(self.manager, 1, advance_clock=1, address=baddress3)
        add_blocks_unlock_reward(self.manager)

        # setup phase2: make the first request without a `hash` argument
        self.web_address_history.resource.max_tx_addresses_history = 3
        res = (yield self.web_address_history.get(
            'thin_wallet/address_history', [
                (b'paginate', True),  # this isn't needed, but used to ensure compatibility is not removed
                (b'addresses[]', address1.encode()),
                (b'addresses[]', address3.encode()),
                (b'addresses[]', address2.encode()),
            ]
        )).json_value()
        self.assertTrue(res['success'])
        self.assertEqual(len(res['history']), 3)
        self.assertTrue(res['has_more'])
        self.assertEqual(res['first_address'], address3)
        self.assertEqual(res['first_hash'], b6.hash_hex)
        self.assertEqual([t['tx_id'] for t in res['history']], [b1.hash_hex, b4.hash_hex, b2.hash_hex])

        # actual test, this request will miss transactions when the regression is present
        res = (yield self.web_address_history.get(
            'thin_wallet/address_history', [
                (b'paginate', True),  # this isn't needed, but used to ensure compatibility is not removed
                (b'addresses[]', address3.encode()),
                (b'addresses[]', address2.encode()),
                (b'hash', res['first_hash'].encode()),
            ]
        )).json_value()
        self.assertTrue(res['success'])
        self.assertEqual(len(res['history']), 3)
        self.assertFalse(res['has_more'])
        self.assertEqual([t['tx_id'] for t in res['history']], [b6.hash_hex, b3.hash_hex, b5.hash_hex])

    def test_error_request(self):
        from hathor.wallet.resources.thin_wallet.send_tokens import _Context

        resource = SendTokensResource(self.manager)
        request = TestDummyRequest('POST', 'thin_wallet/send_tokens', {})
        dummy_tx = Transaction()

        self.assertIsNotNone(request._finishedDeferreds)
        resource._err_tx_resolve('Error', _Context(tx=dummy_tx, request=request), 'error')
        self.assertIsNone(request._finishedDeferreds)

    @inlineCallbacks
    def test_token(self):
        self.manager.wallet.unlock(b'MYPASS')
        resource = StubSite(TokenResource(self.manager))

        # test list of tokens empty
        response_list1 = yield resource.get('thin_wallet/token')
        data_list1 = response_list1.json_value()
        self.assertTrue(data_list1['success'])
        self.assertEqual(len(data_list1['tokens']), 0)

        # test invalid token id
        response = yield resource.get('thin_wallet/token', {b'id': 'vvvv'.encode()})
        data = response.json_value()
        self.assertFalse(data['success'])

        # test invalid token id
        response = yield resource.get('thin_wallet/token', {b'id': '1234'.encode()})
        data = response.json_value()
        self.assertFalse(data['success'])

        # test unknown token id
        unknown_uid = '00000000228ed1dd74a2e1b920c1d64bf81dc63875dce4fac486001073b45a27'.encode()
        response = yield resource.get('thin_wallet/token', {b'id': unknown_uid})
        data = response.json_value()
        self.assertFalse(data['success'])

        # test success case
        add_new_blocks(self.manager, 1, advance_clock=1)
        add_blocks_unlock_reward(self.manager)
        token_name = 'MyTestToken'
        token_symbol = 'MTT'
        token_info_version = TokenVersion.DEPOSIT
        amount = 150
        tx = create_tokens(
            self.manager,
            mint_amount=amount,
            token_name=token_name,
            token_symbol=token_symbol,
            use_genesis=False
        )
        token_uid = tx.tokens[0]
        response = yield resource.get('thin_wallet/token', {b'id': token_uid.hex().encode()})
        data = response.json_value()
        self.assertTrue(data['success'])
        self.assertEqual(len(data['mint']), 1)
        self.assertEqual(len(data['melt']), 1)
        self.assertEqual(data['mint'][0]['tx_id'], tx.hash_hex)
        self.assertEqual(data['melt'][0]['tx_id'], tx.hash_hex)
        self.assertEqual(data['mint'][0]['index'], 1)
        self.assertEqual(data['melt'][0]['index'], 2)
        self.assertTrue(data['can_mint'])
        self.assertTrue(data['can_melt'])
        self.assertEqual(data['total'], amount)
        self.assertEqual(data['name'], token_name)
        self.assertEqual(data['symbol'], token_symbol)
        self.assertEqual(data['version'], token_info_version)

        # test list of tokens with one token
        response_list2 = yield resource.get('thin_wallet/token')
        data_list2 = response_list2.json_value()
        self.assertTrue(data_list2['success'])
        self.assertEqual(len(data_list2['tokens']), 1)
        self.assertEqual(data_list2['tokens'][0]['name'], token_name)
        self.assertEqual(data_list2['tokens'][0]['symbol'], token_symbol)
        self.assertEqual(data_list2['tokens'][0]['uid'], tx.hash.hex())
        self.assertEqual(data_list2['tokens'][0]['version'], token_info_version)

        token_name2 = 'New Token'
        token_symbol2 = 'NTK'
        tx2 = create_tokens(
            self.manager,
            mint_amount=amount,
            token_name=token_name2,
            token_symbol=token_symbol2,
            use_genesis=False
        )

        token_name3 = 'Wat Coin'
        token_symbol3 = 'WTC'
        tx3 = create_tokens(
            self.manager,
            mint_amount=amount,
            token_name=token_name3,
            token_symbol=token_symbol3,
            use_genesis=False
        )

        # test list of tokens with 3 tokens
        response_list3 = yield resource.get('thin_wallet/token')
        data_list3 = response_list3.json_value()
        self.assertTrue(data_list3['success'])
        self.assertEqual(len(data_list3['tokens']), 3)
        token1 = {'uid': tx.hash.hex(), 'name': token_name, 'symbol': token_symbol, 'version': token_info_version}
        token2 = {'uid': tx2.hash.hex(), 'name': token_name2, 'symbol': token_symbol2, 'version': token_info_version}
        token3 = {'uid': tx3.hash.hex(), 'name': token_name3, 'symbol': token_symbol3, 'version': token_info_version}
        self.assertIn(token1, data_list3['tokens'])
        self.assertIn(token2, data_list3['tokens'])
        self.assertIn(token3, data_list3['tokens'])

        # test no wallet index
        manager2 = self.create_peer(self.network, unlock_wallet=True)
        resource2 = StubSite(TokenResource(manager2))
        response2 = yield resource2.get('thin_wallet/token')
        data2 = response2.json_value()
        self.assertEqual(response2.responseCode, 503)
        self.assertFalse(data2['success'])

    @inlineCallbacks
<<<<<<< HEAD
    def test_fee_token(self):  # TODO: Adding the return type is causing mypy to fail
=======
    def test_fee_token(self) -> Generator[Deferred[Any], Any, None]:
>>>>>>> 1299d9c6
        self.manager.wallet.unlock(b'MYPASS')
        resource = StubSite(TokenResource(self.manager))

        # test success case
        add_new_blocks(self.manager, 1, advance_clock=1)
        add_blocks_unlock_reward(self.manager)
        token_name = 'MyTestToken'
        token_symbol = 'MTT'
        token_info_version = TokenVersion.FEE
        amount = 150
        tx = create_fee_tokens(
            self.manager,
            mint_amount=amount,
            token_name=token_name,
            token_symbol=token_symbol,
        )
        token_uid = tx.tokens[0]
        response = yield resource.get('thin_wallet/token', {b'id': token_uid.hex().encode()})
        data = response.json_value()

        self.assertEqual(data['version'], token_info_version)

    @inlineCallbacks
    def test_token_history(self):
        self.manager.wallet.unlock(b'MYPASS')
        resource = StubSite(TokenHistoryResource(self.manager))

        add_new_blocks(self.manager, 1, advance_clock=1)
        add_blocks_unlock_reward(self.manager)
        tx = create_tokens(self.manager, mint_amount=100, token_name='Teste', token_symbol='TST')
        token_uid = tx.tokens[0]

        response = yield resource.get('thin_wallet/token_history', {b'id': token_uid.hex().encode(), b'count': b'3'})
        data = response.json_value()
        # Success returning the token creation tx
        self.assertTrue(data['success'])
        self.assertFalse(data['has_more'])
        self.assertEqual(1, len(data['transactions']))
        self.assertEqual(tx.hash.hex(), data['transactions'][0]['tx_id'])

        response = yield resource.get('thin_wallet/token_history', {b'id': b'123', b'count': b'3'})
        data = response.json_value()
        # Fail because token is unknown
        self.assertFalse(data['success'])

        # Create a tx with this token, so we can have more tx in the history
        output = tx.outputs[0]
        script_type_out = parse_address_script(output.script)
        address = script_type_out.address
        private_key = self.manager.wallet.get_private_key(address)

        output_address = decode_address(self.get_address(0))
        o = TxOutput(100, create_output_script(output_address, None), 1)
        i = TxInput(tx.hash, 0, b'')

        tx2 = Transaction(inputs=[i], outputs=[o], tokens=[token_uid])
        data_to_sign = tx2.get_sighash_all()
        public_key_bytes, signature_bytes = self.manager.wallet.get_input_aux_data(data_to_sign, private_key)
        i.data = P2PKH.create_input_data(public_key_bytes, signature_bytes)
        tx2.inputs = [i]
        tx2.timestamp = int(self.clock.seconds())
        tx2.weight = self.manager.daa.minimum_tx_weight(tx2)
        tx2.parents = self.manager.get_new_tx_parents()
        self.manager.cpu_mining_service.resolve(tx2)
        self.manager.propagate_tx(tx2)

        # Now we have 2 txs with this token
        response = yield resource.get('thin_wallet/token_history', {b'id': token_uid.hex().encode(), b'count': b'3'})
        data = response.json_value()
        # Success returning the token creation tx and newly created tx
        self.assertTrue(data['success'])
        self.assertFalse(data['has_more'])
        self.assertEqual(2, len(data['transactions']))
        self.assertEqual(tx2.hash.hex(), data['transactions'][0]['tx_id'])
        self.assertEqual(tx.hash.hex(), data['transactions'][1]['tx_id'])

        response = yield resource.get('thin_wallet/token_history', {b'id': token_uid.hex().encode(), b'count': b'1'})
        data = response.json_value()
        # Testing has_more
        self.assertTrue(data['success'])
        self.assertTrue(data['has_more'])
        self.assertEqual(1, len(data['transactions']))

        response = yield resource.get('thin_wallet/token_history', {
            b'id': token_uid.hex().encode(),
            b'count': b'10',
            b'page': b'next',
            b'hash': tx2.hash.hex().encode(),
            b'timestamp': str(tx2.timestamp).encode(),
        })
        data = response.json_value()
        # Testing next
        self.assertTrue(data['success'])
        self.assertFalse(data['has_more'])
        self.assertEqual(1, len(data['transactions']))
        self.assertEqual(tx.hash.hex(), data['transactions'][0]['tx_id'])

        response = yield resource.get('thin_wallet/token_history', {
            b'id': token_uid.hex().encode(),
            b'count': b'10',
            b'page': b'previous',
            b'hash': tx.hash.hex().encode(),
            b'timestamp': str(tx.timestamp).encode(),
        })
        data = response.json_value()
        # Testing previous
        self.assertTrue(data['success'])
        self.assertFalse(data['has_more'])
        self.assertEqual(1, len(data['transactions']))
        self.assertEqual(tx2.hash.hex(), data['transactions'][0]['tx_id'])

        response = yield resource.get('thin_wallet/token_history', {
            b'id': token_uid.hex().encode(),
            b'count': b'10',
            b'page': b'previous',
            b'hash': tx2.hash.hex().encode(),
            b'timestamp': str(tx2.timestamp).encode(),
        })
        data = response.json_value()
        # Testing previous from first
        self.assertTrue(data['success'])
        self.assertFalse(data['has_more'])
        self.assertEqual(0, len(data['transactions']))

    @inlineCallbacks
    def test_address_history_invalid_params(self):
        # missing param
        response_history = yield self.web_address_history.get('thin_wallet/address_history')
        response_data = response_history.json_value()
        self.assertFalse(response_data['success'])

        # invalid address
        response_history = yield self.web_address_history.get(
            'thin_wallet/address_history', {
                b'addresses[]': b'aaa'
            }
        )
        response_data = response_history.json_value()
        self.assertFalse(response_data['success'])

    @inlineCallbacks
    def test_address_history_invalid_params_post(self):
        # missing param
        response_history = yield self.web_address_history.post('thin_wallet/address_history')
        response_data = response_history.json_value()
        self.assertFalse(response_data['success'])

        # invalid address
        response_history = yield self.web_address_history.post(
            'thin_wallet/address_history', {
                'addresses[]': 'aaa'
            }
        )
        response_data = response_history.json_value()
        self.assertFalse(response_data['success'])

    @inlineCallbacks
    def test_send_tokens_invalid_params(self):
        # missing body
        response = yield self.web.post('thin_wallet/send_tokens')
        data = response.json_value()
        self.assertFalse(data['success'])

        # missing param
        response = yield self.web.post('thin_wallet/send_tokens', {'tx_hexYYY': 'aaa'})
        data = response.json_value()
        self.assertFalse(data['success'])

        # missing param
        response = yield self.web.post('thin_wallet/send_tokens', {'tx_hex': 'aaa'})
        data = response.json_value()
        self.assertFalse(data['success'])

    @inlineCallbacks
    def test_token_history_zero_count(self):
        resource = StubSite(TokenHistoryResource(self.manager))
        response = yield resource.get('thin_wallet/token_history', {
            b'id': b'000003a3b261e142d3dfd84970d3a50a93b5bc3a66a3b6ba973956148a3eb824',
            b'count': b'0'
        })
        data = response.json_value()
        self.assertTrue(data['success'])
        self.assertEqual(0, len(data['transactions']))
        self.assertFalse(data['has_more'])

    @inlineCallbacks
    def test_token_history_negative_count(self):
        resource = StubSite(TokenHistoryResource(self.manager))
        response = yield resource.get('thin_wallet/token_history', {
            b'id': b'000003a3b261e142d3dfd84970d3a50a93b5bc3a66a3b6ba973956148a3eb824',
            b'count': b'-1'
        })
        data = response.json_value()
        self.assertFalse(data['success'])

    @inlineCallbacks
    def test_token_history_negative_timestamp(self):
        resource = StubSite(TokenHistoryResource(self.manager))
        response = yield resource.get('thin_wallet/token_history', {
            b'id': b'000003a3b261e142d3dfd84970d3a50a93b5bc3a66a3b6ba973956148a3eb824',
            b'count': b'3',
            b'hash': b'0000b1448893eb7efdd3c71b97b74d934a4ecaaf8a6b52f6cb5b60fdaf21497b',
            b'timestamp': b'-1578118186',
            b'page': b'next',
        })
        data = response.json_value()
        self.assertFalse(data['success'])

    @inlineCallbacks
    def test_token_history_invalid_params(self):
        resource = StubSite(TokenHistoryResource(self.manager))

        # invalid count
        response = yield resource.get('thin_wallet/token_history', {
            b'id': b'000003a3b261e142d3dfd84970d3a50a93b5bc3a66a3b6ba973956148a3eb824',
            b'count': b'a'
        })
        data = response.json_value()
        self.assertFalse(data['success'])

        # missing token uid
        response = yield resource.get('thin_wallet/token_history', {
            b'count': b'3'
        })
        data = response.json_value()
        self.assertFalse(data['success'])

        # invalid token uid
        response = yield resource.get('thin_wallet/token_history', {
            b'id': b'000',
            b'count': b'3'
        })
        data = response.json_value()
        self.assertFalse(data['success'])

        # missing timestamp
        response = yield resource.get('thin_wallet/token_history', {
            b'id': b'000003a3b261e142d3dfd84970d3a50a93b5bc3a66a3b6ba973956148a3eb824',
            b'count': b'3',
            b'hash': b'0000b1448893eb7efdd3c71b97b74d934a4ecaaf8a6b52f6cb5b60fdaf21497b',
        })
        data = response.json_value()
        self.assertFalse(data['success'])

        # invalid timestamp
        response = yield resource.get('thin_wallet/token_history', {
            b'id': b'000003a3b261e142d3dfd84970d3a50a93b5bc3a66a3b6ba973956148a3eb824',
            b'count': b'3',
            b'hash': b'0000b1448893eb7efdd3c71b97b74d934a4ecaaf8a6b52f6cb5b60fdaf21497b',
            b'timestamp': b'a'
        })
        data = response.json_value()
        self.assertFalse(data['success'])

        # invalid hash
        response = yield resource.get('thin_wallet/token_history', {
            b'id': b'000003a3b261e142d3dfd84970d3a50a93b5bc3a66a3b6ba973956148a3eb824',
            b'count': b'3',
            b'timestamp': b'1578118186',
            b'page': b'next',
            b'hash': b'000',
        })
        data = response.json_value()
        self.assertFalse(data['success'])

        # invalid page
        response = yield resource.get('thin_wallet/token_history', {
            b'id': b'000003a3b261e142d3dfd84970d3a50a93b5bc3a66a3b6ba973956148a3eb824',
            b'count': b'3',
            b'timestamp': b'1578118186',
            b'page': b'nextYY',
            b'hash': b'0000b1448893eb7efdd3c71b97b74d934a4ecaaf8a6b52f6cb5b60fdaf21497b',
        })
        data = response.json_value()
        self.assertFalse(data['success'])<|MERGE_RESOLUTION|>--- conflicted
+++ resolved
@@ -434,11 +434,7 @@
         self.assertFalse(data2['success'])
 
     @inlineCallbacks
-<<<<<<< HEAD
-    def test_fee_token(self):  # TODO: Adding the return type is causing mypy to fail
-=======
     def test_fee_token(self) -> Generator[Deferred[Any], Any, None]:
->>>>>>> 1299d9c6
         self.manager.wallet.unlock(b'MYPASS')
         resource = StubSite(TokenResource(self.manager))
 
