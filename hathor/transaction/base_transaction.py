--- conflicted
+++ resolved
@@ -8,12 +8,7 @@
 from _hashlib import HASH
 from abc import ABC, abstractclassmethod, abstractmethod
 from math import inf, log
-<<<<<<< HEAD
-from typing import TYPE_CHECKING, Any, ClassVar, Dict, Iterator, List, Optional, Tuple, Type
-=======
-from struct import pack
-from typing import TYPE_CHECKING, Any, Callable, ClassVar, Dict, Iterator, List, Optional, Tuple
->>>>>>> e54bf30e
+from typing import TYPE_CHECKING, Any, Callable, ClassVar, Dict, Iterator, List, Optional, Tuple, Type
 
 from hathor import protos
 from hathor.conf import HathorSettings
