# Copyright 2021 Hathor Labs
#
# Licensed under the Apache License, Version 2.0 (the "License");
# you may not use this file except in compliance with the License.
# You may obtain a copy of the License at
#
#    http://www.apache.org/licenses/LICENSE-2.0
#
# Unless required by applicable law or agreed to in writing, software
# distributed under the License is distributed on an "AS IS" BASIS,
# WITHOUT WARRANTIES OR CONDITIONS OF ANY KIND, either express or implied.
# See the License for the specific language governing permissions and
# limitations under the License.

import struct
from json import JSONDecodeError
from typing import TYPE_CHECKING, Any, Dict, Optional, cast

<<<<<<< HEAD
from hathorlib.base_transaction import tx_or_block_from_bytes as lib_tx_or_block_from_bytes
=======
from structlog import get_logger
>>>>>>> 4af74a90
from twisted.web import resource
from twisted.web.http import Request

from hathor.api_util import parse_get_arguments, render_options, set_cors
from hathor.cli.openapi_files.register import register_resource
from hathor.conf import HathorSettings
from hathor.exception import InvalidNewTransaction
from hathor.transaction import Transaction
from hathor.transaction.base_transaction import tx_or_block_from_bytes
from hathor.transaction.exceptions import TxValidationError
from hathor.util import json_dumpb, json_loadb

if TYPE_CHECKING:
    from hathor.manager import HathorManager

settings = HathorSettings()
logger = get_logger()

ARGS = ['hex_tx']


@register_resource
class PushTxResource(resource.Resource):
    """ Implements a web server API that receives hex form of a tx and send it to the network

    You must run with option `--status <PORT>`.
    """
    isLeaf = True

    def __init__(self, manager: 'HathorManager', max_output_script_size: Optional[int] = None,
                 allow_non_standard_script: bool = False) -> None:
        self.log = logger.new()
        # Important to have the manager so we can know the tx_storage
        self.manager = manager
        self.max_output_script_size: int = (
            settings.PUSHTX_MAX_OUTPUT_SCRIPT_SIZE
            if max_output_script_size is None else
            max_output_script_size
        )
        self.allow_non_standard_script = allow_non_standard_script

    def handle_push_tx(self, params: Dict[str, Any]) -> Dict[str, Any]:
        try:
            tx_bytes = bytes.fromhex(params['hex_tx'])
            tx = tx_or_block_from_bytes(tx_bytes)
        except ValueError:
            return {'success': False, 'message': 'Invalid hexadecimal data', 'can_force': False}
        except struct.error:
            return {
                'success': False,
                'message': 'This transaction is invalid. Try to decode it first to validate it.',
                'can_force': False
            }

        if tx.is_block:
            # It's a block and we can't push blocks
            return {
                'success': False,
                'message': 'This transaction is invalid. A transaction must have at least one input',
                'can_force': False
            }

        tx.storage = self.manager.tx_storage
        # If this tx is a double spending, don't even try to propagate in the network
        assert isinstance(tx, Transaction)
        is_double_spending = tx.is_double_spending()
        if is_double_spending:
            return {
                'success': False,
                'message': 'Invalid transaction. At least one of your inputs has already been spent.',
                'can_force': False
            }

        # We are using here the method from lib because the property
        # to identify a nft creation transaction was created on the lib
        # to be used in the full node and tx mining service
        tx_from_lib = lib_tx_or_block_from_bytes(tx_bytes)
        is_nft_creation = tx_from_lib.is_nft_creation

        # Validate outputs.
        for txout in tx.outputs:
            if len(txout.script) > self.max_output_script_size:
                return {
                    'success': False,
                    'message': 'Transaction has an output script that is too big.',
                    'can_force': False,
                }
            if not self.allow_non_standard_script and not is_nft_creation:
                if not txout.is_standard_script():
                    return {
                        'success': False,
                        'message': 'Transaction has a non-standard script. Only standard scripts are allowed.',
                    }

        # Validate tx.
        success, message = tx.validate_tx_error()
        if not success and not params.get('force', False):
            return {'success': success, 'message': message, 'can_force': True}

        # Finally, propagate the tx.
        message = ''
        try:
            success = self.manager.propagate_tx(tx, fails_silently=False)
        except (InvalidNewTransaction, TxValidationError) as e:
            self.log.info('validation failed', exc_info=True)
            success = False
            message = str(e)
        data = {'success': success, 'message': message}
        if success:
            data['tx'] = tx.to_json()
        return data

    def render_GET(self, request: Request) -> bytes:
        """ GET request for /push_tx/
            Expects 'hex_tx' as args parameter that is the hex representation of the whole tx

            :rtype: string (json)

            This resource will be deprecated soon
        """
        request.setHeader(b'content-type', b'application/json; charset=utf-8')
        set_cors(request, 'GET')
        parsed = parse_get_arguments(request.args, ARGS)
        if not parsed['success']:
            data = {'success': False, 'message': 'Missing hexadecimal data', 'can_force': False}
            return json_dumpb(data)

        data = parsed['args']
        data['force'] = b'force' in request.args and request.args[b'force'][0].decode('utf-8') == 'true'

        ret = self.handle_push_tx(data)
        return json_dumpb(ret)

    def render_POST(self, request: Request) -> bytes:
        """ POST request for /push_tx/
        """
        request.setHeader(b'content-type', b'application/json; charset=utf-8')
        set_cors(request, 'POST')

        error_ret = json_dumpb({'success': False, 'message': 'Missing hexadecimal data', 'can_force': False})
        body_content = request.content.read()
        if not body_content:
            return error_ret

        try:
            data = json_loadb(body_content)
        except JSONDecodeError as exc:
            return json_dumpb({
                'success': False,
                'message': str(exc),
            })

        if not isinstance(data, dict):
            return error_ret

        # Need to do that because json_loadb returns an object, which is not compatible with Dict[str, Any]
        data = cast(Dict[str, Any], data)

        if 'hex_tx' not in data:
            return error_ret

        ret = self.handle_push_tx(data)
        return json_dumpb(ret)

    def render_OPTIONS(self, request: Request) -> int:
        return render_options(request)


PushTxResource.openapi = {
    '/push_tx': {
        'x-visibility': 'public',
        'x-rate-limit': {
            'global': [
                {
                    'rate': '100r/s'
                }
            ],
            'per-ip': [
                {
                    'rate': '3r/s',
                    'burst': 10,
                    'delay': 3
                }
            ]
        },
        'post': {
            'tags': ['transaction'],
            'operationId': 'push_tx',
            'summary': 'Push transaction to the network',
            'requestBody': {
                'description': 'Transaction to be pushed in hexadecimal',
                'required': True,
                'content': {
                    'application/json': {
                        'schema': {
                            'type': 'object',
                            'properties': {
                                'hex_tx': 'string',
                            }
                        }
                    }
                }
            },
            'responses': {
                '200': {
                    'description': 'Success',
                    'content': {
                        'application/json': {
                            'examples': {
                                'success': {
                                    'summary': 'Success',
                                    'value': {
                                        'success': True
                                    }
                                },
                                'error1': {
                                    'summary': 'Transaction invalid',
                                    'value': {
                                        'success': False,
                                        'message': 'This transaction is invalid.',
                                        'can_force': False
                                    }
                                },
                                'error2': {
                                    'summary': 'Error propagating transaction',
                                    'value': {
                                        'success': False,
                                        'message': 'Error message',
                                        'can_force': True
                                    }
                                },
                                'error3': {
                                    'summary': 'Double spending error',
                                    'value': {
                                        'success': False,
                                        'message': ('Invalid transaction. At least one of your inputs has'
                                                    'already been spent.')
                                    }
                                },
                            }
                        }
                    }
                }
            }
        },
        'get': {
            'tags': ['transaction'],
            'operationId': 'push_tx',
            'summary': 'Push transaction to the network',
            'parameters': [
                {
                    'name': 'hex_tx',
                    'in': 'query',
                    'description': 'Transaction to be pushed in hexadecimal',
                    'required': True,
                    'schema': {
                        'type': 'string'
                    }
                }
            ],
            'responses': {
                '200': {
                    'description': 'Success',
                    'content': {
                        'application/json': {
                            'examples': {
                                'success': {
                                    'summary': 'Success',
                                    'value': {
                                        'success': True
                                    }
                                },
                                'error1': {
                                    'summary': 'Transaction invalid',
                                    'value': {
                                        'success': False,
                                        'message': 'This transaction is invalid.',
                                        'can_force': False
                                    }
                                },
                                'error2': {
                                    'summary': 'Error propagating transaction',
                                    'value': {
                                        'success': False,
                                        'message': 'Error message',
                                        'can_force': True
                                    }
                                },
                                'error3': {
                                    'summary': 'Double spending error',
                                    'value': {
                                        'success': False,
                                        'message': ('Invalid transaction. At least one of your inputs has'
                                                    'already been spent.')
                                    }
                                },
                            }
                        }
                    }
                }
            }
        }
    }
}<|MERGE_RESOLUTION|>--- conflicted
+++ resolved
@@ -16,11 +16,8 @@
 from json import JSONDecodeError
 from typing import TYPE_CHECKING, Any, Dict, Optional, cast
 
-<<<<<<< HEAD
 from hathorlib.base_transaction import tx_or_block_from_bytes as lib_tx_or_block_from_bytes
-=======
 from structlog import get_logger
->>>>>>> 4af74a90
 from twisted.web import resource
 from twisted.web.http import Request
 
