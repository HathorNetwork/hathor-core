--- conflicted
+++ resolved
@@ -15,7 +15,6 @@
 from __future__ import annotations
 
 import hashlib
-from dataclasses import dataclass
 from struct import pack
 from typing import TYPE_CHECKING, Any, NamedTuple, Optional
 
@@ -44,37 +43,15 @@
 _SIGHASH_ALL_FORMAT_STRING = '!BBBBB'
 
 
-<<<<<<< HEAD
-=======
-@dataclass(slots=True, kw_only=True)
-class TokenInfo:
-    amount: int
-    can_mint: bool
-    can_melt: bool
-
-    @staticmethod
-    def get_default() -> TokenInfo:
-        """Create a default, emtpy token info."""
-        return TokenInfo(
-            amount=0,
-            can_mint=False,
-            can_melt=False,
-        )
-
-
->>>>>>> c8cc9a39
+# TODO-RAUL: Any reference to TokenInfo that was declared here should be updated to use from TokenInfo class
 class RewardLockedInfo(NamedTuple):
     block_hash: VertexId
     blocks_needed: int
 
 
 class Transaction(GenericVertex[TransactionStaticMetadata]):
-<<<<<<< HEAD
-=======
-
     __slots__ = ['tokens', '_sighash_cache', '_sighash_data_cache']
 
->>>>>>> c8cc9a39
     SERIALIZATION_NONCE_SIZE = 4
 
     def __init__(
@@ -367,61 +344,41 @@
     def _get_token_info_from_inputs(self) -> dict[TokenUid, TokenInfo]:
         """Sum up all tokens present in the inputs and their properties (amount, can_mint, can_melt)
         """
-<<<<<<< HEAD
-=======
-        token_dict: dict[TokenUid, TokenInfo] = {}
->>>>>>> c8cc9a39
-
         # add HTR to token dict due to tx melting tokens: there might be an HTR output without any
         # input or authority. If we don't add it, an error will be raised when iterating through
         # the outputs of such tx (error: 'no token creation and no inputs for token 00')
-<<<<<<< HEAD
-        token_dict: dict[TokenUid, TokenInfo] = {self._settings.HATHOR_TOKEN_UID: TokenInfo.create_empty()}
-=======
-        token_dict[self._settings.HATHOR_TOKEN_UID] = TokenInfo.get_default()
->>>>>>> c8cc9a39
+        token_dict: dict[TokenUid, TokenInfo] = {
+            self._settings.HATHOR_TOKEN_UID: TokenInfo.get_htr_default()
+        }
 
         for tx_input in self.inputs:
             spent_tx = self.get_spent_tx(tx_input)
             spent_output = spent_tx.outputs[tx_input.index]
 
             token_uid = spent_tx.get_token_uid(spent_output.get_token_index())
-<<<<<<< HEAD
-            token_info_version: TokenInfoVersion | None = None
-
-            if token_uid != self._settings.HATHOR_TOKEN_UID:
+            token_version: TokenInfoVersion | None
+
+            if token_uid == self._settings.HATHOR_TOKEN_UID:
+                token_version = None
+            else:
                 assert self.storage is not None
                 token_creation_tx = self.storage.get_token_creation_transaction(token_uid)
                 if token_creation_tx is None:
                     raise InvalidToken(f"Token UID {token_uid!r} does not match any token creation transaction")
 
-                token_info_version = token_creation_tx.token_info_version
+                token_version = token_creation_tx.token_info_version
 
             token_info = token_dict.get(
-                 token_uid,
-                 TokenInfo.create_empty(version=token_info_version))
-=======
-            token_info = token_dict.get(token_uid, TokenInfo.get_default())
->>>>>>> c8cc9a39
-            amount = token_info.amount
-            can_mint = token_info.can_mint
-            can_melt = token_info.can_melt
+                token_uid,
+                TokenInfo.get_default(version=token_version))
+
             if spent_output.is_token_authority():
-                can_mint = can_mint or spent_output.can_mint_token()
-                can_melt = can_melt or spent_output.can_melt_token()
+                token_info.can_mint = token_info.can_mint or spent_output.can_mint_token()
+                token_info.can_melt = token_info.can_melt or spent_output.can_melt_token()
             else:
-                amount -= spent_output.value
-<<<<<<< HEAD
-
-            token_dict[token_uid] = TokenInfo(amount, can_mint, can_melt, token_info_version)
-=======
-            token_dict[token_uid] = TokenInfo(
-                amount=amount,
-                can_mint=can_mint,
-                can_melt=can_melt,
-            )
->>>>>>> c8cc9a39
-
+                token_info.amount = token_info.amount - spent_output.value
+
+            token_dict[token_uid] = token_info
         return token_dict
 
     def _update_token_info_from_outputs(self, *, token_dict: dict[TokenUid, TokenInfo]) -> None:
@@ -449,32 +406,11 @@
                 if tx_output.value > TxOutput.ALL_AUTHORITIES:
                     raise InvalidToken('Invalid authorities in output (0b{0:b})'.format(tx_output.value))
             else:
-<<<<<<< HEAD
-                # for authority outputs, make sure the same capability (mint/melt) was present in the inputs
-                if tx_output.can_mint_token() and not token_info.can_mint:
-                    raise InvalidToken('output has mint authority, but no input has it: {}'.format(
-                        tx_output.to_human_readable()))
-                if tx_output.can_melt_token() and not token_info.can_melt:
-                    raise InvalidToken('output has melt authority, but no input has it: {}'.format(
-                        tx_output.to_human_readable()))
-
-                if tx_output.is_token_authority():
-                    # make sure we only have authorities that we know of
-                    if tx_output.value > TxOutput.ALL_AUTHORITIES:
-                        raise InvalidToken('Invalid authorities in output (0b{0:b})'.format(tx_output.value))
-                else:
-                    # for regular outputs, just subtract from the total amount
-                    sum_tokens = token_info.amount + tx_output.value
-                    token_dict[token_uid] = TokenInfo(
-                        sum_tokens,
-                        token_info.can_mint,
-                        token_info.can_melt,
-                        token_info.version
-                    )
-=======
+                # TODO-RAUL: update the following code block when the TokenInfo class become a mutable data class
                 # for regular outputs, just subtract from the total amount
-                token_dict[token_uid].amount = token_info.amount + tx_output.value
->>>>>>> c8cc9a39
+                # token_dict[token_uid].amount = token_info.amount + tx_output.value
+                # for regular outputs, just subtract from the total amount
+                token_info.amount = token_info.amount + tx_output.value
 
     def is_double_spending(self) -> bool:
         """ Iterate through inputs to check if they were already spent
