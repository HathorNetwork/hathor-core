# Copyright 2021 Hathor Labs
#
# Licensed under the Apache License, Version 2.0 (the "License");
# you may not use this file except in compliance with the License.
# You may obtain a copy of the License at
#
#    http://www.apache.org/licenses/LICENSE-2.0
#
# Unless required by applicable law or agreed to in writing, software
# distributed under the License is distributed on an "AS IS" BASIS,
# WITHOUT WARRANTIES OR CONDITIONS OF ANY KIND, either express or implied.
# See the License for the specific language governing permissions and
# limitations under the License.

from dataclasses import dataclass
<<<<<<< HEAD
from struct import error as StructError, pack
=======
from struct import pack
>>>>>>> f6a9a4d3
from typing import Any, Optional

from typing_extensions import override

from hathor.conf.settings import HathorSettings
from hathor.transaction.base_transaction import TxInput, TxOutput, TxVersion
from hathor.transaction.storage import TransactionStorage  # noqa: F401
from hathor.transaction.transaction import TokenInfo, Transaction
from hathor.transaction.util import VerboseCallback, decode_string_utf8, int_to_bytes, unpack, unpack_len
from hathor.types import TokenUid

# Signal bits (B), version (B), inputs len (B), outputs len (B)
_FUNDS_FORMAT_STRING = '!BBBB'

# Signal bist (B), version (B), inputs len (B), outputs len (B)
_SIGHASH_ALL_FORMAT_STRING = '!BBBB'

# used when (de)serializing token information
# version 1 expects only token name and symbol
TOKEN_INFO_VERSION = 1


@dataclass(slots=True, frozen=True, kw_only=True)
class TokenDescription:
    token_id: bytes
    token_name: str
    token_symbol: str


class TokenCreationTransaction(Transaction):
    def __init__(
        self,
        nonce: int = 0,
        timestamp: Optional[int] = None,
        signal_bits: int = 0,
        version: TxVersion = TxVersion.TOKEN_CREATION_TRANSACTION,
        weight: float = 0,
        inputs: Optional[list[TxInput]] = None,
        outputs: Optional[list[TxOutput]] = None,
        parents: Optional[list[bytes]] = None,
        hash: Optional[bytes] = None,
        token_name: str = '',
        token_symbol: str = '',
        storage: Optional['TransactionStorage'] = None,
        settings: HathorSettings | None = None,
    ) -> None:
        super().__init__(
            nonce=nonce,
            timestamp=timestamp,
            signal_bits=signal_bits,
            version=version,
            weight=weight,
            inputs=inputs,
            outputs=outputs or [],
            parents=parents or [],
            hash=hash,
            storage=storage,
            settings=settings,
        )
        self.token_name = token_name
        self.token_symbol = token_symbol
        # for this special tx, its own hash is used as the created token uid. We're artificially
        # creating the tokens list here
        self.tokens = [hash] if hash is not None else []

    def __str__(self) -> str:
        return ('TokenCreationTransaction(nonce=%d, timestamp=%s, version=%s, weight=%f, hash=%s,'
                'token_name=%s, token_symbol=%s)' % (self.nonce, self.timestamp, int(self.version),
                                                     self.weight, self.hash_hex, self.token_name, self.token_symbol))

    def update_hash(self) -> None:
        """ When we update the hash, we also have to update the tokens uid list
        """
        super().update_hash()
        self.tokens = [self.hash]

    def get_funds_fields_from_struct(self, buf: bytes, *, verbose: VerboseCallback = None) -> bytes:
        """ Gets all funds fields for a transaction from a buffer.

        :param buf: Bytes of a serialized transaction
        :type buf: bytes

        :return: A buffer containing the remaining struct bytes
        :rtype: bytes

        :raises ValueError: when the sequence of bytes is incorect
        """
        (self.signal_bits, self.version, inputs_len, outputs_len), buf = unpack(_FUNDS_FORMAT_STRING, buf)
        if verbose:
            verbose('signal_bits', self.signal_bits)
            verbose('version', self.version)
            verbose('inputs_len', inputs_len)
            verbose('outputs_len', outputs_len)

        for _ in range(inputs_len):
            txin, buf = TxInput.create_from_bytes(buf, verbose=verbose)
            self.inputs.append(txin)

        for _ in range(outputs_len):
            txout, buf = TxOutput.create_from_bytes(buf, verbose=verbose)
            self.outputs.append(txout)

        # token name and symbol
        self.token_name, self.token_symbol, buf = TokenCreationTransaction.deserialize_token_info(buf, verbose=verbose)

        return buf

    def get_funds_struct(self) -> bytes:
        """ Returns the funds data serialization of the transaction

        :return: funds data serialization of the transaction
        :rtype: bytes
        """
        struct_bytes = pack(
            _FUNDS_FORMAT_STRING,
            self.signal_bits,
            self.version,
            len(self.inputs),
            len(self.outputs)
        )

        tx_inputs = []
        for tx_input in self.inputs:
            tx_inputs.append(bytes(tx_input))
        struct_bytes += b''.join(tx_inputs)

        tx_outputs = []
        for tx_output in self.outputs:
            tx_outputs.append(bytes(tx_output))
        struct_bytes += b''.join(tx_outputs)

        struct_bytes += self.serialize_token_info()

        return struct_bytes

    def get_sighash_all(self, *, skip_cache: bool = False) -> bytes:
        """ Returns a serialization of the inputs and outputs without including any other field

        :return: Serialization of the inputs, outputs and tokens
        :rtype: bytes
        """
        if not skip_cache and self._sighash_cache:
            return self._sighash_cache

        struct_bytes = pack(
            _SIGHASH_ALL_FORMAT_STRING,
            self.signal_bits,
            self.version,
            len(self.inputs),
            len(self.outputs)
        )

        tx_inputs = []
        for tx_input in self.inputs:
            tx_inputs.append(tx_input.get_sighash_bytes())
        struct_bytes += b''.join(tx_inputs)

        tx_outputs = []
        for tx_output in self.outputs:
            tx_outputs.append(bytes(tx_output))
        struct_bytes += b''.join(tx_outputs)

        struct_bytes += self.serialize_token_info()

        for header in self.headers:
            struct_bytes += header.get_sighash_bytes()

        self._sighash_cache = struct_bytes

        return struct_bytes

    def serialize_token_info(self) -> bytes:
        """ Returns the serialization for token name and symbol
        """
        encoded_name = self.token_name.encode('utf-8')
        encoded_symbol = self.token_symbol.encode('utf-8')

        ret = b''
        ret += int_to_bytes(TOKEN_INFO_VERSION, 1)
        ret += int_to_bytes(len(encoded_name), 1)
        ret += encoded_name
        ret += int_to_bytes(len(encoded_symbol), 1)
        ret += encoded_symbol
        return ret

    @classmethod
    def deserialize_token_info(cls, buf: bytes, *, verbose: VerboseCallback = None) -> tuple[str, str, bytes]:
        """ Gets the token name and symbol from serialized format
        """
        (token_info_version,), buf = unpack('!B', buf)
        if verbose:
            verbose('token_info_version', token_info_version)
        if token_info_version != TOKEN_INFO_VERSION:
            raise ValueError('unknown token info version: {}'.format(token_info_version))

        (name_len,), buf = unpack('!B', buf)
        if verbose:
            verbose('token_name_len', name_len)
        name, buf = unpack_len(name_len, buf)
        if verbose:
            verbose('token_name', name)
        (symbol_len,), buf = unpack('!B', buf)
        if verbose:
            verbose('token_symbol_len', symbol_len)
        symbol, buf = unpack_len(symbol_len, buf)
        if verbose:
            verbose('token_symbol', symbol)

        # Token name and symbol can be only utf-8 valid strings for now
        decoded_name = decode_string_utf8(name, 'Token name')
        decoded_symbol = decode_string_utf8(symbol, 'Token symbol')

        return decoded_name, decoded_symbol, buf

    def to_json(self, decode_script: bool = False, include_metadata: bool = False) -> dict[str, Any]:
        json = super().to_json(decode_script=decode_script, include_metadata=include_metadata)
        json['token_name'] = self.token_name
        json['token_symbol'] = self.token_symbol
        json['tokens'] = []
        return json

    def to_json_extended(self) -> dict[str, Any]:
        json = super().to_json_extended()
        json['token_name'] = self.token_name
        json['token_symbol'] = self.token_symbol
        json['tokens'] = []
        return json

    @override
    def _get_token_info_from_inputs(self) -> dict[TokenUid, TokenInfo]:
        token_dict = super()._get_token_info_from_inputs()

        # we add the created token's info to token_dict, as the creation tx allows for mint/melt
        token_dict[self.hash] = TokenInfo(
            amount=0,
            can_mint=True,
            can_melt=True,
        )

        return token_dict<|MERGE_RESOLUTION|>--- conflicted
+++ resolved
@@ -13,11 +13,7 @@
 # limitations under the License.
 
 from dataclasses import dataclass
-<<<<<<< HEAD
-from struct import error as StructError, pack
-=======
 from struct import pack
->>>>>>> f6a9a4d3
 from typing import Any, Optional
 
 from typing_extensions import override
