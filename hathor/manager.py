"""
Copyright 2019 Hathor Labs

Licensed under the Apache License, Version 2.0 (the "License");
you may not use this file except in compliance with the License.
You may obtain a copy of the License at

   http://www.apache.org/licenses/LICENSE-2.0

Unless required by applicable law or agreed to in writing, software
distributed under the License is distributed on an "AS IS" BASIS,
WITHOUT WARRANTIES OR CONDITIONS OF ANY KIND, either express or implied.
See the License for the specific language governing permissions and
limitations under the License.
"""

import datetime
import json
import random
import sys
import time
from enum import Enum, IntFlag
from math import log
from typing import Any, List, Optional, Type, Union, cast

from structlog import get_logger
from twisted.internet import defer
from twisted.internet.defer import Deferred
from twisted.internet.interfaces import IReactorCore
from twisted.python.threadpool import ThreadPool

import hathor.util
from hathor.conf import HathorSettings
from hathor.consensus import ConsensusAlgorithm
from hathor.exception import InvalidNewTransaction
from hathor.indexes import TokensIndex, WalletIndex
from hathor.p2p.peer_discovery import PeerDiscovery
from hathor.p2p.peer_id import PeerId
from hathor.p2p.protocol import HathorProtocol
from hathor.pubsub import HathorEvents, PubSubManager
from hathor.stratum import StratumFactory
from hathor.transaction import BaseTransaction, Block, MergeMinedBlock, TxOutput, sum_weights
from hathor.transaction.exceptions import TxValidationError
from hathor.transaction.storage import TransactionStorage
from hathor.wallet import BaseWallet

settings = HathorSettings()
logger = get_logger()


class TestMode(IntFlag):
    DISABLED = 0
    TEST_TX_WEIGHT = 1
    TEST_BLOCK_WEIGHT = 2
    TEST_ALL_WEIGHT = 3


class HathorManager:
    """ HathorManager manages the node with the help of other specialized classes.

    Its primary objective is to handle DAG-related matters, ensuring that the DAG is always valid and connected.
    """

    class NodeState(Enum):
        # This node is still initializing
        INITIALIZING = 'INITIALIZING'

        # This node is ready to establish new connections, sync, and exchange transactions.
        READY = 'READY'

    def __init__(self, reactor: IReactorCore, peer_id: Optional[PeerId] = None, network: Optional[str] = None,
                 hostname: Optional[str] = None, pubsub: Optional[PubSubManager] = None,
                 wallet: Optional[BaseWallet] = None, tx_storage: Optional[TransactionStorage] = None,
                 peer_storage: Optional[Any] = None, default_port: int = 40403, wallet_index: bool = False,
                 stratum_port: Optional[int] = None, min_block_weight: Optional[int] = None, ssl: bool = True) -> None:
        """
        :param reactor: Twisted reactor which handles the mainloop and the events.
        :param peer_id: Id of this node. If not given, a new one is created.
        :param network: Name of the network this node participates. Usually it is either testnet or mainnet.
        :type network: string

        :param hostname: The hostname of this node. It is used to generate its entrypoints.
        :type hostname: string

        :param pubsub: If not given, a new one is created.
        :type pubsub: :py:class:`hathor.pubsub.PubSubManager`

        :param tx_storage: If not given, a :py:class:`TransactionMemoryStorage` one is created.
        :type tx_storage: :py:class:`hathor.transaction.storage.transaction_storage.TransactionStorage`

        :param peer_storage: If not given, a new one is created.
        :type peer_storage: :py:class:`hathor.p2p.peer_storage.PeerStorage`

        :param default_port: Network default port. It is used when only ip addresses are discovered.
        :type default_port: int

        :param wallet_index: If should add a wallet index in the storage
        :type wallet_index: bool

        :param stratum_port: Stratum server port. Stratum server will only be created if it is not None.
        :type stratum_port: Optional[int]

        :param min_block_weight: Minimum weight for blocks.
        :type min_block_weight: Optional[int]
        """
        from hathor.p2p.factory import HathorServerFactory, HathorClientFactory
        from hathor.p2p.manager import ConnectionsManager
        from hathor.transaction.storage.memory_storage import TransactionMemoryStorage
        from hathor.metrics import Metrics

        self.log = logger.new()

        self.reactor = reactor
        if hasattr(self.reactor, 'addSystemEventTrigger'):
            self.reactor.addSystemEventTrigger('after', 'shutdown', self.stop)

        self.state: Optional[HathorManager.NodeState] = None
        self.profiler: Optional[Any] = None

        # Hostname, used to be accessed by other peers.
        self.hostname = hostname

        # Remote address, which can be different from local address.
        self.remote_address = None

        self.my_peer = peer_id or PeerId()
        self.network = network or 'testnet'

        # XXX Should we use a singleton or a new PeerStorage? [msbrogli 2018-08-29]
        self.pubsub = pubsub or PubSubManager(self.reactor)
        self.tx_storage = tx_storage or TransactionMemoryStorage()
        self.tx_storage.pubsub = self.pubsub
        if wallet_index and self.tx_storage.with_index:
            self.tx_storage.wallet_index = WalletIndex(self.pubsub)
            self.tx_storage.tokens_index = TokensIndex()

        self.avg_time_between_blocks = settings.AVG_TIME_BETWEEN_BLOCKS
        self.min_block_weight = min_block_weight or settings.MIN_BLOCK_WEIGHT

        self.metrics = Metrics(
            pubsub=self.pubsub,
            avg_time_between_blocks=self.avg_time_between_blocks,
            tx_storage=self.tx_storage,
            reactor=self.reactor,
        )

        self.consensus_algorithm = ConsensusAlgorithm()

        self.peer_discoveries: List[PeerDiscovery] = []

        self.ssl = ssl
        self.server_factory = HathorServerFactory(self.network, self.my_peer, node=self, use_ssl=ssl)
        self.client_factory = HathorClientFactory(self.network, self.my_peer, node=self, use_ssl=ssl)
        self.connections = ConnectionsManager(self.reactor, self.my_peer, self.server_factory, self.client_factory,
                                              self.pubsub, self, ssl)

        self.wallet = wallet
        if self.wallet:
            self.wallet.pubsub = self.pubsub
            self.wallet.reactor = self.reactor

        # When manager is in test mode we reduce the weight of blocks/transactions.
        self.test_mode: int = 0

        self.stratum_factory = StratumFactory(manager=self, port=stratum_port) if stratum_port else None
        # Set stratum factory for metrics object
        self.metrics.stratum_factory = self.stratum_factory

        self._allow_mining_without_peers = False

        # Thread pool used to resolve pow when sending tokens
        self.pow_thread_pool = ThreadPool(minthreads=0, maxthreads=settings.MAX_POW_THREADS, name='Pow thread pool')

        # List of addresses to listen for new connections (eg: [tcp:8000])
        self.listen_addresses: List[str] = []

        # Full verification execute all validations for transactions and blocks when initializing the node
        # Can be activated on the command line with --full-verification
        self._full_verification = False

    def start(self) -> None:
        """ A factory must be started only once. And it is usually automatically started.
        """
        self.log.info('Starting HathorManager...')
        self.log.info('Network: {network}', network=self.network)
        # If it's a full verification, we save on the storage that we are starting it
        # this is required because if we stop the initilization in the middle, the metadata
        # saved on the storage is not reliable anymore, only if we finish it
        if self._full_verification:
            self.tx_storage.start_full_verification()
        else:
            # If it's a fast initialization and the last time a full initialization stopped in the middle
            # we can't allow the full node to continue, so we need to remove the storage and do a full sync
            # or execute an initialization with full verification
            if self.tx_storage.is_running_full_verification():
                self.log.error(
                    'Error initializing node. The last time you started your node you did a full verification '
                    'that was stopped in the middle. The storage is not reliable anymore and, because of that, '
                    'you must initialize with a full verification again or remove your storage and do a full sync.'
                )
                sys.exit()

            # If self.tx_storage.is_running_manager() is True, the last time the node was running it had a sudden crash
            # because of that, we must run a full verification because some storage data might be wrong.
            # The metadata is the only piece of the storage that may be wrong, not the blocks and transactions.
            if self.tx_storage.is_running_manager():
                self.log.error(
                    'Error initializing node. The last time you executed your full node it wasn\'t stopped correctly. '
                    'The storage is not reliable anymore and, because of that, so you must run a full verification '
                    'or remove your storage and do a full sync.'
                )
                sys.exit()

        self.state = self.NodeState.INITIALIZING
        self.pubsub.publish(HathorEvents.MANAGER_ON_START)
        self.connections.start()
        self.pow_thread_pool.start()

        # Disable get transaction lock when initializing components
        self.tx_storage.disable_lock()
        # Initialize manager's components.
        self._initialize_components()
        if self._full_verification:
            # Before calling self._initialize_components() I start 'full verification' mode and after that I need to
            # finish it. It's just to know if the full node has stopped a full initialization in the middle
            self.tx_storage.finish_full_verification()
        self.tx_storage.enable_lock()

        # Metric starts to capture data
        self.metrics.start()

        for description in self.listen_addresses:
            self.listen(description, ssl=self.ssl)

        for peer_discovery in self.peer_discoveries:
            peer_discovery.discover_and_connect(self.connections.connect_to)

        self.start_time = time.time()

        if self.wallet:
            self.wallet.start()

        if self.stratum_factory:
            self.stratum_factory.start()

        # Start running
        self.tx_storage.start_running_manager()

    def stop(self) -> Deferred:
        waits = []

        self.log.info('Stopping HathorManager...')
        self.tx_storage.stop_running_manager()
        self.connections.stop()
        self.pubsub.publish(HathorEvents.MANAGER_ON_STOP)
        if self.pow_thread_pool.started:
            self.pow_thread_pool.stop()

        # Metric stops to capture data
        self.metrics.stop()

        if self.wallet:
            self.wallet.stop()

        if self.stratum_factory:
            wait_stratum = self.stratum_factory.stop()
            if wait_stratum:
                waits.append(wait_stratum)

        return defer.DeferredList(waits)

    def start_profiler(self) -> None:
        """
        Start profiler. It can be activated from a web resource, as well.
        """
        if not self.profiler:
            import cProfile
            self.profiler = cProfile.Profile()
        self.profiler.enable()

    def stop_profiler(self, save_to: Optional[str] = None) -> None:
        """
        Stop the profile and optionally save the results for future analysis.

        :param save_to: path where the results will be saved
        :type save_to: str
        """
        assert self.profiler is not None
        self.profiler.disable()
        if save_to:
            self.profiler.dump_stats(save_to)

    def _initialize_components(self) -> None:
        """You are not supposed to run this method manually. You should run `doStart()` to initialize the
        manager.

        This method runs through all transactions, verifying them and updating our wallet.
        """
        self.log.info('Initializing node...')
        if self.wallet:
            self.wallet._manually_initialize()
        t0 = time.time()
        t1 = t0
        cnt = 0
        cnt2 = 0

        block_count = 0

        # self.start_profiler()
        for tx in self.tx_storage._topological_sort():
            assert tx.hash is not None

            t2 = time.time()
            if t2 - t1 > 5:
                ts_date = datetime.datetime.fromtimestamp(self.tx_storage.latest_timestamp)
                self.log.info(
                    'Verifying transations in storage... avg={avg:.4f} tx/s total={total} (latest timedate: {ts})',
                    avg=(cnt - cnt2) / (t2 - t1),
                    total=cnt,
                    ts=ts_date,
                )
                t1 = t2
                cnt2 = cnt
            cnt += 1

            # It's safe to skip block weight verification during initialization because
            # we trust the difficulty stored in metadata
            skip_block_weight_verification = True
            if block_count % settings.VERIFY_WEIGHT_EVERY_N_BLOCKS == 0:
                skip_block_weight_verification = False

            try:
                assert self.on_new_tx(
                    tx,
                    quiet=True,
                    fails_silently=False,
                    skip_block_weight_verification=skip_block_weight_verification
                )
            except (InvalidNewTransaction, TxValidationError):
                pretty_json = json.dumps(tx.to_json(), indent=4)
                self.log.error('An unexpected error occurred when initializing {tx.hash_hex}\n'
                               '{pretty_json}', tx=tx, pretty_json=pretty_json)
                raise

            if tx.is_block:
                block_count += 1

            if time.time() - t2 > 1:
                self.log.warn('Warning: {} took {} seconds to be processed.'.format(tx.hash.hex(), time.time() - t2))

        # self.stop_profiler(save_to='profiles/initializing.prof')
        self.state = self.NodeState.READY
        self.log.info(
            'Node successfully initialized (total={total}, avg={avg:.2f} tx/s in {dt} seconds).',
            total=cnt,
            avg=cnt / (t2 - t0),
            dt=t2 - t0,
        )

    def add_listen_address(self, addr: str) -> None:
        self.listen_addresses.append(addr)

    def add_peer_discovery(self, peer_discovery: PeerDiscovery) -> None:
        self.peer_discoveries.append(peer_discovery)

    def get_new_tx_parents(self, timestamp: Optional[float] = None) -> List[bytes]:
        """Select which transactions will be confirmed by a new transaction.

        :return: The hashes of the parents for a new transaction.
        :rtype: List[bytes(hash)]
        """
        timestamp = timestamp or self.reactor.seconds()
        ret = list(self.tx_storage.get_tx_tips(timestamp - 1))
        random.shuffle(ret)
        ret = ret[:2]
        if len(ret) == 1:
            # If there is only one tip, let's randomly choose one of its parents.
            parents = list(self.tx_storage.get_tx_tips(ret[0].begin - 1))
            ret.append(random.choice(parents))
        assert len(ret) == 2, 'timestamp={} tips={}'.format(
            timestamp, [x.hex() for x in self.tx_storage.get_tx_tips(timestamp - 1)])
        return [x.data for x in ret]

    def allow_mining_without_peers(self) -> None:
        """Allow mining without being synced to at least one peer.
        It should be used only for debugging purposes.
        """
        self._allow_mining_without_peers = True

    def can_start_mining(self) -> bool:
        """ Return whether we can start mining.
        """
        if self._allow_mining_without_peers:
            return True
        return self.connections.has_synced_peer()

    def generate_mining_block(self, timestamp: Optional[float] = None,
                              parent_block_hash: Optional[bytes] = None,
                              data: bytes = b'', address: Optional[bytes] = None,
                              merge_mined: bool = False) -> Union[Block, MergeMinedBlock]:
        """ Generates a block ready to be mined. The block includes new issued tokens,
        parents, and the weight.

        :return: A block ready to be mined
        :rtype: :py:class:`hathor.transaction.Block`
        """
        from hathor.transaction.scripts import create_output_script

        if parent_block_hash is None:
            tip_blocks = self.tx_storage.get_best_block_tips(timestamp)
        else:
            tip_blocks = [parent_block_hash]

        # We must update it after choosing the parent block, so we may benefit from cache.
        if timestamp is None:
            timestamp = max(self.tx_storage.latest_timestamp, self.reactor.seconds())

        parent_block = self.tx_storage.get_transaction(random.choice(tip_blocks))
        assert timestamp is not None
        if not parent_block.is_genesis and timestamp - parent_block.timestamp > settings.MAX_DISTANCE_BETWEEN_BLOCKS:
            timestamp = parent_block.timestamp + settings.MAX_DISTANCE_BETWEEN_BLOCKS

        assert timestamp is not None
        tip_txs = self.get_new_tx_parents(timestamp - 1)

        assert len(tip_blocks) >= 1
        assert len(tip_txs) == 2

        assert parent_block.hash is not None
        parents = [parent_block.hash] + tip_txs

        parents_tx = [self.tx_storage.get_transaction(x) for x in parents]

        timestamp1 = int(timestamp)
        timestamp2 = max(x.timestamp for x in parents_tx) + 1

        if address is None:
            if self.wallet is None:
                raise ValueError('No wallet available and no mining address given')
            address = self.wallet.get_unused_address_bytes(mark_as_used=False)
        assert address is not None

        height = parent_block.get_metadata().height + 1
        amount = self.get_tokens_issued_per_block(height)
        output_script = create_output_script(address) if address else b''
        tx_outputs = [TxOutput(amount, output_script)]

        cls: Union[Type['Block'], Type['MergeMinedBlock']]
        if merge_mined:
            cls = MergeMinedBlock
        else:
            cls = Block
        blk = cls(outputs=tx_outputs, parents=parents, storage=self.tx_storage, data=data)
        blk.timestamp = max(timestamp1, timestamp2)
        blk.weight = self.calculate_block_difficulty(blk)
        blk.get_metadata(use_storage=False)
        return blk

    def get_tokens_issued_per_block(self, height: int) -> int:
        """Return the number of tokens issued (aka reward) per block of a given height."""
        return hathor.util._get_tokens_issued_per_block(height)

    def validate_new_tx(self, tx: BaseTransaction, skip_block_weight_verification: bool = False) -> bool:
        """ Process incoming transaction during initialization.
        These transactions came only from storage.
        """
        assert tx.hash is not None

        if self.state == self.NodeState.INITIALIZING:
            if tx.is_genesis:
                return True

        else:
            if tx.is_genesis:
                raise InvalidNewTransaction('Genesis? {}'.format(tx.hash.hex()))

        if tx.timestamp - self.reactor.seconds() > settings.MAX_FUTURE_TIMESTAMP_ALLOWED:
            raise InvalidNewTransaction('Ignoring transaction in the future {} (timestamp={})'.format(
                tx.hash.hex(), tx.timestamp))

        # Verify transaction and raises an TxValidationError if tx is not valid.
        tx.verify()

        if tx.is_block:
            tx = cast(Block, tx)
            assert tx.hash is not None  # XXX: it appears that after casting this assert "casting" is lost

            if not skip_block_weight_verification:
                # Validate minimum block difficulty
                block_weight = self.calculate_block_difficulty(tx)
                if tx.weight < block_weight - settings.WEIGHT_TOL:
                    raise InvalidNewTransaction(
                        'Invalid new block {}: weight ({}) is smaller than the minimum weight ({})'.format(
                            tx.hash.hex(), tx.weight, block_weight
                        )
                    )

            parent_block = tx.get_block_parent()
            tokens_issued_per_block = self.get_tokens_issued_per_block(parent_block.get_metadata().height + 1)
            if tx.sum_outputs != tokens_issued_per_block:
                raise InvalidNewTransaction(
                    'Invalid number of issued tokens tag=invalid_issued_tokens'
                    ' tx.hash={tx.hash_hex} issued={tx.sum_outputs} allowed={allowed}'.format(
                        tx=tx,
                        allowed=tokens_issued_per_block,
                    )
                )
        else:
            assert tx.hash is not None  # XXX: it appears that after casting this assert "casting" is lost

            # Validate minimum tx difficulty
            min_tx_weight = self.minimum_tx_weight(tx)
            if tx.weight < min_tx_weight - settings.WEIGHT_TOL:
                raise InvalidNewTransaction(
                    'Invalid new tx {}: weight ({}) is smaller than the minimum weight ({})'.format(
                        tx.hash.hex(), tx.weight, min_tx_weight
                    )
                )

        return True

    def propagate_tx(self, tx: BaseTransaction, fails_silently: bool = True) -> bool:
        """Push a new transaction to the network. It is used by both the wallet and the mining modules.

        :return: True if the transaction was accepted
        :rtype: bool
        """
        if tx.storage:
            assert tx.storage == self.tx_storage, 'Invalid tx storage'
        else:
            tx.storage = self.tx_storage
        return self.on_new_tx(tx, fails_silently=fails_silently)

    def on_new_tx(self, tx: BaseTransaction, *, conn: Optional[HathorProtocol] = None,
                  quiet: bool = False, fails_silently: bool = True, propagate_to_peers: bool = True,
                  skip_block_weight_verification: bool = False) -> bool:
        """This method is called when any transaction arrive.

        If `fails_silently` is False, it may raise either InvalidNewTransaction or TxValidationError.

        :return: True if the transaction was accepted
        :rtype: bool
        """
        assert tx.hash is not None
        if self.state != self.NodeState.INITIALIZING:
            if self.tx_storage.transaction_exists(tx.hash):
                if not fails_silently:
                    raise InvalidNewTransaction('Transaction already exists {}'.format(tx.hash.hex()))
                self.log.debug('on_new_tx(): Already have transaction {}'.format(tx.hash.hex()))
                return False

<<<<<<< HEAD
        if self.state != self.NodeState.INITIALIZING or self._full_verification:
            try:
                assert self.validate_new_tx(tx) is True
            except (InvalidNewTransaction, TxValidationError) as e:
                # Discard invalid Transaction/block.
                self.log.debug('Transaction/Block discarded', tx=tx, exc=e)
                if not fails_silently:
                    raise
                return False
=======
        try:
            assert self.validate_new_tx(tx, skip_block_weight_verification=skip_block_weight_verification) is True
        except (InvalidNewTransaction, TxValidationError) as e:
            # Discard invalid Transaction/block.
            self.log.debug('Transaction/Block discarded', tx=tx, exc=e)
            if not fails_silently:
                raise
            return False
>>>>>>> 580f7c8d

        if self.state != self.NodeState.INITIALIZING:
            self.tx_storage.save_transaction(tx)
        else:
            self.tx_storage._add_to_cache(tx)
            if self._full_verification:
                tx.reset_metadata()
            else:
                # When doing a fast init, we don't update the consensus, so we must trust the data on the metadata
                # For transactions, we don't store them on the tips index if they are voided
                # We have to execute _add_to_cache before because _del_from_cache does not remove from all indexes
                metadata = tx.get_metadata()
                if not tx.is_block and metadata.voided_by:
                    self.tx_storage._del_from_cache(tx)

        if self.state != self.NodeState.INITIALIZING or self._full_verification:
            try:
                tx.update_initial_metadata()
                self.consensus_algorithm.update(tx)
            except Exception:
                pretty_json = json.dumps(tx.to_json(), indent=4)
                self.log.error('An unexpected error occurred when processing {tx.hash_hex}\n'
                               '{pretty_json}', tx=tx, pretty_json=pretty_json)
                self.tx_storage.remove_transaction(tx)
                raise

        if not quiet:
            ts_date = datetime.datetime.fromtimestamp(tx.timestamp)
            if tx.is_block:
                self.log.info('New block found',
                              tag='new_block', tx=tx, ts_date=ts_date, time_from_now=tx.get_time_from_now())
            else:
                self.log.info('New transaction found',
                              tag='new_tx', tx=tx, ts_date=ts_date, time_from_now=tx.get_time_from_now())

        if propagate_to_peers:
            # Propagate to our peers.
            self.connections.send_tx_to_peers(tx)

        if self.wallet:
            # TODO Remove it and use pubsub instead.
            self.wallet.on_new_tx(tx)

        # Publish to pubsub manager the new tx accepted
        self.pubsub.publish(HathorEvents.NETWORK_NEW_TX_ACCEPTED, tx=tx)

        return True

    def get_weight_decay_amount(self, distance: int) -> float:
        """Return the amount to be reduced in the weight of the block."""
        if not settings.WEIGHT_DECAY_ENABLED:
            return 0.0
        if distance < settings.WEIGHT_DECAY_ACTIVATE_DISTANCE:
            return 0.0

        dt = distance - settings.WEIGHT_DECAY_ACTIVATE_DISTANCE

        # Calculate the number of windows.
        n_windows = 1 + (dt // settings.WEIGHT_DECAY_WINDOW_SIZE)
        return n_windows * settings.WEIGHT_DECAY_AMOUNT

    def calculate_block_difficulty(self, block: Block) -> float:
        """ Calculate block difficulty according to the ascendents of `block`, aka DAA/difficulty adjustment algorithm

        The algorithm used is described in [RFC 22](https://gitlab.com/HathorNetwork/rfcs/merge_requests/22).

        The new difficulty must not be less than `self.min_block_weight`.
        """
        # In test mode we don't validate the block difficulty
        if self.test_mode & TestMode.TEST_BLOCK_WEIGHT:
            return 1.0

        if block.is_genesis:
            return self.min_block_weight

        root = block
        parent = root.get_block_parent()
        N = min(2 * settings.BLOCK_DIFFICULTY_N_BLOCKS, parent.get_metadata().height - 1)
        K = N // 2
        T = self.avg_time_between_blocks
        S = 5
        if N < 10:
            return self.min_block_weight

        blocks: List[Block] = []
        while len(blocks) < N + 1:
            root = root.get_block_parent()
            assert isinstance(root, Block)
            assert root is not None
            blocks.append(root)

        # TODO: revise if this assertion can be safely removed
        assert blocks == sorted(blocks, key=lambda tx: -tx.timestamp)
        blocks = list(reversed(blocks))

        assert len(blocks) == N + 1
        solvetimes, weights = zip(*(
            (block.timestamp - prev_block.timestamp, block.weight)
            for prev_block, block in hathor.util.iwindows(blocks, 2)
        ))
        assert len(solvetimes) == len(weights) == N, f'got {len(solvetimes)}, {len(weights)} expected {N}'

        sum_solvetimes = 0.0
        logsum_weights = 0.0

        prefix_sum_solvetimes = [0]
        for x in solvetimes:
            prefix_sum_solvetimes.append(prefix_sum_solvetimes[-1] + x)

        # Loop through N most recent blocks. N is most recently solved block.
        for i in range(K, N):
            solvetime = solvetimes[i]
            weight = weights[i]
            x = (prefix_sum_solvetimes[i + 1] - prefix_sum_solvetimes[i - K]) / K
            ki = K * (x - T)**2 / (2 * T * T)
            ki = max(1, ki / S)
            sum_solvetimes += ki * solvetime
            logsum_weights = sum_weights(logsum_weights, log(ki, 2) + weight)

        weight = logsum_weights - log(sum_solvetimes, 2) + log(T, 2)

        # Apply weight decay
        weight -= self.get_weight_decay_amount(block.timestamp - parent.timestamp)

        # Apply minimum weight
        if weight < self.min_block_weight:
            weight = self.min_block_weight

        return weight

    def minimum_tx_weight(self, tx: BaseTransaction) -> float:
        """ Returns the minimum weight for the param tx
            The minimum is calculated by the following function:

            w = alpha * log(size, 2) +       4.0         + 4.0
                                       ----------------
                                        1 + k / amount

            :param tx: tx to calculate the minimum weight
            :type tx: :py:class:`hathor.transaction.transaction.Transaction`

            :return: minimum weight for the tx
            :rtype: float
        """
        # In test mode we don't validate the minimum weight for tx
        # We do this to allow generating many txs for testing
        if self.test_mode & TestMode.TEST_TX_WEIGHT:
            return 1

        if tx.is_genesis:
            return settings.MIN_TX_WEIGHT

        tx_size = len(tx.get_struct())

        # We need to take into consideration the decimal places because it is inside the amount.
        # For instance, if one wants to transfer 20 HTRs, the amount will be 2000.
        # Max below is preventing division by 0 when handling authority methods that have no outputs
        amount = max(1, tx.sum_outputs) / (10 ** settings.DECIMAL_PLACES)
        weight = (
            + settings.MIN_TX_WEIGHT_COEFFICIENT * log(tx_size, 2)
            + 4 / (1 + settings.MIN_TX_WEIGHT_K / amount) + 4
        )

        # Make sure the calculated weight is at least the minimum
        weight = max(weight, settings.MIN_TX_WEIGHT)

        return weight

    def listen(self, description: str, ssl: bool = False) -> None:
        endpoint = self.connections.listen(description, ssl)

        if self.hostname:
            proto, _, _ = description.partition(':')
            address = '{}://{}:{}'.format(proto, self.hostname, endpoint._port)
            self.my_peer.entrypoints.append(address)<|MERGE_RESOLUTION|>--- conflicted
+++ resolved
@@ -549,26 +549,15 @@
                 self.log.debug('on_new_tx(): Already have transaction {}'.format(tx.hash.hex()))
                 return False
 
-<<<<<<< HEAD
         if self.state != self.NodeState.INITIALIZING or self._full_verification:
             try:
-                assert self.validate_new_tx(tx) is True
+                assert self.validate_new_tx(tx, skip_block_weight_verification=skip_block_weight_verification) is True
             except (InvalidNewTransaction, TxValidationError) as e:
                 # Discard invalid Transaction/block.
                 self.log.debug('Transaction/Block discarded', tx=tx, exc=e)
                 if not fails_silently:
                     raise
                 return False
-=======
-        try:
-            assert self.validate_new_tx(tx, skip_block_weight_verification=skip_block_weight_verification) is True
-        except (InvalidNewTransaction, TxValidationError) as e:
-            # Discard invalid Transaction/block.
-            self.log.debug('Transaction/Block discarded', tx=tx, exc=e)
-            if not fails_silently:
-                raise
-            return False
->>>>>>> 580f7c8d
 
         if self.state != self.NodeState.INITIALIZING:
             self.tx_storage.save_transaction(tx)
