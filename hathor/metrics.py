--- conflicted
+++ resolved
@@ -46,16 +46,10 @@
     blocks: int
     best_block_height: int
     hash_rate: float
-<<<<<<< HEAD
     connected_peers: int
     handshaking_peers: int
     connecting_peers: int
     known_peers: int
-    tx_hash_rate: float
-    block_hash_rate: float
-=======
-    peers: int
->>>>>>> d26cef5f
     best_block_weight: float
     weight_tx_deque_len: int
     weight_block_deque_len: int
