--- conflicted
+++ resolved
@@ -369,15 +369,12 @@
         from hathor.mining.ws import MiningWebsocketFactory
         from hathor.p2p.resources import (
             AddPeersResource,
-<<<<<<< HEAD
             MiningInfoResource,
             MiningResource,
             NetfilterRuleResource,
-=======
             HealthcheckReadinessResource,
             MiningInfoResource,
             MiningResource,
->>>>>>> c786eb19
             StatusResource,
         )
         from hathor.profiler import get_cpu_profiler
@@ -498,11 +495,8 @@
                 (b'execute', NanoContractExecuteResource(self.manager), contracts_resource),
                 # /p2p
                 (b'peers', AddPeersResource(self.manager), p2p_resource),
-<<<<<<< HEAD
                 (b'netfilter', NetfilterRuleResource(self.manager), p2p_resource),
-=======
                 (b'readiness', HealthcheckReadinessResource(self.manager), p2p_resource),
->>>>>>> c786eb19
             ]
             # XXX: only enable UTXO search API if the index is enabled
             if args.utxo_index:
