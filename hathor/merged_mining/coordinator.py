from itertools import count
from typing import Any, Callable, Dict, Iterator, List, NamedTuple, Optional, Set, Tuple, Union, cast
from uuid import uuid4

from structlog import get_logger
from twisted.internet import reactor, task
from twisted.internet.endpoints import TCP4ClientEndpoint, connectProtocol
from twisted.internet.interfaces import IAddress, IReactorTCP
from twisted.internet.protocol import Factory
from twisted.python.failure import Failure

from hathor.conf import HathorSettings
from hathor.crypto.util import decode_address
from hathor.merged_mining.bitcoin import (
    BitcoinBlock,
    BitcoinBlockHeader,
    BitcoinTransaction,
    BitcoinTransactionInput,
    BitcoinTransactionOutput,
    build_merkle_path_for_coinbase,
    build_merkle_root_from_path,
    encode_uint32,
    encode_varint,
)
from hathor.merged_mining.bitcoin_rpc import IBitcoinRPC
from hathor.stratum import INVALID_ADDRESS, INVALID_PARAMS, JOB_NOT_FOUND, JSONRPC, METHOD_NOT_FOUND
from hathor.transaction import BitcoinAuxPow
from hathor.transaction.exceptions import ScriptError
from hathor.util import ichunks
from hathor.wallet.exceptions import InvalidAddress

logger = get_logger()
settings = HathorSettings()


MAGIC_NUMBER = b'Hath'  # bytes.fromhex('48617468') or 0x68746148.to_bytes(4, 'little')


class HathorCoordJob(NamedTuple):
    """ Data class used to send a job's work to Hathor Stratum.
    """
    data: bytes
    job_id: bytes
    nonce_size: int
    weight: float
    parent_hash: bytes

    @classmethod
    def from_dict(cls, params: dict) -> 'HathorCoordJob':
        """ Build instance from dict (received from Hathor stratum).
        """
        return cls(
            bytes.fromhex(params['data']),
            bytes.fromhex(params['job_id']),
            int(params['nonce_size']),
            float(params['weight']),
            bytes.fromhex(params['parent_hash']),  # TODO: if paremeter is not present, it is not a block
        )


class HathorStratumClient(JSONRPC):
    """ Twisted protocol that implements client side of Hathor Stratum.
    """

    coordinator: 'MergedMiningCoordinator'
    address: str

    def __init__(
            self,
            coordinator: 'MergedMiningCoordinator',
            address: str,
            id_generator: Optional[Callable[[], Iterator[Union[str, int]]]] = lambda: count(),
    ):
        self.log = logger.new(address=address)
        self.coordinator = coordinator
        self.address = address
        self._iter_id = id_generator and id_generator() or None
        self._subscribed = False
        self._subscribe_msg_id = None

    def _next_id(self):
        if self._iter_id:
            return str(next(self._iter_id))

    def connectionMade(self) -> None:
        self.log.debug('connection made')
        self.ensure_subscribed()

    def ensure_subscribed(self) -> None:
        if self._subscribed:
            return
        self.log.debug('not subscribed, subscribing...')
        if self._subscribe_msg_id is not None:
            # TODO: timeout?
            self.log.debug('already waiting for subcribe response')
            return
        self._subscribe_msg_id = self._next_id()
        self.send_request('subscribe', {'address': self.address, 'merged_mining': True}, self._subscribe_msg_id)

    def handle_request(self, method: str, params: Optional[Union[List, Dict]], msgid: Optional[str]) -> None:
        """ Handles job requests.

        :param method: JSON-RPC 2.0 request method
        :type method: str

        :param params: Hathor Stratum job request params
        :type params: Dict

        :param msgid: JSON-RPC 2.0 message id
        :type msgid: Optional[str]
        """
        self.ensure_subscribed()
        self.log.debug('handle request', method=method, params=params)

        if method == 'job' and isinstance(params, dict):
            self.coordinator.hathor_coord_job = HathorCoordJob.from_dict(params)
            self.coordinator.update_merged_block()
        else:
            self.log.error('Unknown method received, ignoring', method=method)

    def handle_result(self, result: Any, msgid: Optional[str]) -> None:
        """ Logs any result since there are not supposed to be any.
        """
        self.log.debug('handle result', msgid=msgid, result=result)
        if not self._subscribed:
            if msgid == self._subscribe_msg_id:
                self._subscribed = True
                self.log.debug('subscribed')

    def handle_error(self, error: Dict, data: Any, msgid: Optional[str]) -> None:
        """ Logs any error since there are not supposed to be any.
        """
        self.log.error('handle error', msgid=msgid, error=error)
        if not self._subscribed:
            if msgid == self._subscribe_msg_id:
                self._subscribe_msg_id = None
                self.log.debug('subscribe failed')


def flip80(data: bytes) -> bytes:
    """ Reverse the order of every 4 bytes.

    Input size must be multiple of 4.

    This function is used because miners expect some data to be flipped this way, and is named after the function that
    most mining implementations use.

    Examples:

    >>> flip80(bytes.fromhex('00000000faf35c4ce3016ed0e37c34a11c405f32e34177f5a9fe3791686fc621')).hex()
    '000000004c5cf3fad06e01e3a1347ce3325f401cf57741e39137fea921c66f68'
    """
    if len(data) % 4 != 0:
        raise ValueError('data must have a size multiple of 4')
    return b''.join(x[::-1] for x in ichunks(data, 4))


TRUE_DIFF_ONE = int(0x00000000ffff0000000000000000000000000000000000000000000000000000)


def diff_from_weight(weight: float) -> int:
    """ Convert Hathor block weight to Bitcoin block difficulty.
    """
    cut = int(2**(256 - weight) - 1)
    diff = TRUE_DIFF_ONE // cut
    # TODO: does rounding up make sense? cgminer does it
    diff = max(diff, 1)
    return diff


class SingleMinerWork(NamedTuple):
    """ Work submitted by a miner, result from a SingleMinerJob.
    """

    job_id: str
    nonce: int
    xnonce1: bytes  # not submitted by miner
    xnonce2: bytes
    timestamp: Optional[int] = None

    @classmethod
    def from_stratum_params(cls, xnonce1: bytes, params: List) -> 'SingleMinerWork':
        from hathor.merged_mining.bitcoin import read_uint32
        _rpc_user, job_id, raw_xnonce2, raw_timestamp, raw_nonce = params
        return cls(
            job_id=job_id,
            nonce=read_uint32(bytearray(bytes.fromhex(raw_nonce)[::-1])),
            xnonce1=xnonce1,
            xnonce2=bytes.fromhex(raw_xnonce2),
            timestamp=read_uint32(bytearray.fromhex(raw_timestamp)[::-1]),
        )

    @property
    def xnonce(self) -> bytes:
        """ Combined xnonce1 and xnonce1
        """
        return self.xnonce1 + self.xnonce2


class SingleMinerJob(NamedTuple):
    """ Partial job unit that is delegated to a miner.
    """

    job_id: str
    prev_hash: bytes
    coinbase_head: bytes
    coinbase_tail: bytes
    merkle_path: List[bytes]
    version: int
    bits: bytes  # 4 bytes
    timestamp: int
    hathor_data: bytes
    hathor_job_id: bytes
    transactions: List[BitcoinTransaction]
    clean: bool = True

    def to_stratum_params(self) -> List:
        """ Assemble the parameters the way a Stratum client typically expects.
        """
        return [
            self.job_id,
            flip80(self.prev_hash[::-1]).hex(),
            self.coinbase_head.hex(),
            self.coinbase_tail.hex(),
            [i[::-1].hex() for i in self.merkle_path],
            encode_uint32(self.version)[::-1].hex(),
            self.bits.hex(),
            encode_uint32(self.timestamp)[::-1].hex(),  # FIXME/TODO: verify actual endianess
            self.clean
        ]

    def _make_coinbase(self, work: SingleMinerWork) -> BitcoinTransaction:
        """ Assemble the Bitcoin coinbase transaction from this job and a given work.
        """
        return BitcoinTransaction.decode(b''.join([self.coinbase_head, work.xnonce, self.coinbase_tail]))

    def _make_bitcoin_block_and_coinbase(self, work: SingleMinerWork) -> Tuple[BitcoinBlockHeader, BitcoinTransaction]:
        """ Assemble the Bitcoin block header and coinbase transaction from this job and a given work.
        """
        coinbase_tx = self._make_coinbase(work)
        bitcoin_header = BitcoinBlockHeader(
            self.version,
            self.prev_hash,
            build_merkle_root_from_path([coinbase_tx.hash] + self.merkle_path),
            work.timestamp or self.timestamp,
            self.bits,
            work.nonce
        )
        return bitcoin_header, coinbase_tx

    def build_bitcoin_block_header(self, work: SingleMinerWork) -> BitcoinBlockHeader:
        """ Build the Bitcoin Block Header from job and work data.
        """
        bitcoin_header, _ = self._make_bitcoin_block_and_coinbase(work)
        return bitcoin_header

    def build_aux_pow(self, work: SingleMinerWork) -> BitcoinAuxPow:
        """ Build the Auxiliary Proof-of-Work from job and work data.
        """
        from hathor.merged_mining.bitcoin import sha256d_hash
        bitcoin_header, coinbase_tx = self._make_bitcoin_block_and_coinbase(work)
        header = bytes(bitcoin_header)
        header_head, header_tail = header[:36], header[-12:]
        block_base_hash = sha256d_hash(self.hathor_data)
        coinbase = bytes(coinbase_tx)
        coinbase_head, coinbase_tail = coinbase.split(block_base_hash)
        return BitcoinAuxPow(header_head, coinbase_head, coinbase_tail, self.merkle_path, header_tail)

    def build_bitcoin_block(self, work: SingleMinerWork) -> BitcoinBlock:
        """ Build the Bitcoin Block from job and work data.
        """
        bitcoin_header, coinbase_tx = self._make_bitcoin_block_and_coinbase(work)
        bitcoin_block = BitcoinBlock(bitcoin_header, [coinbase_tx] + self.transactions[:])
        return bitcoin_block


class MergedMiningStratumProtocol(JSONRPC):
    """
    Twisted protocol that implements server side of the merged mining coordinator.
    """

    DEFAULT_XNONCE2_SIZE = 8

    merged_job: 'MergedJob'

    def __init__(self, coordinator: 'MergedMiningCoordinator', address: IAddress, xnonce1: bytes = b'',
                 job_id_generator: Optional[Callable[[], Iterator[Union[str, int]]]] = lambda: count()):
        self.log = logger.new(address=address)
        self.coordinator = coordinator
        self.address = address

        self.current_job = None
        self.jobs: Dict[str, SingleMinerJob] = {}
        self.miner_id: Optional[str] = None
        self.miner_address: Optional[bytes] = None
        self.job_ids: List[str] = []
        # TODO: maybe try to guess min_difficulty from the miner
        # TODO: parametrize this
        self.min_difficulty = 4096
        self.last_sent_difficulty: Optional[int] = None

        self.xnonce1 = xnonce1
        self.xnonce2_size = self.DEFAULT_XNONCE2_SIZE

        self._iter_job_id = job_id_generator() if job_id_generator else None
        self.subscribed = False

    def next_job_id(self):
        """ Every call will return a new sequential id for use in job.id.
        """
        if self._iter_job_id:
            return str(next(self._iter_job_id))
        return str(uuid4())

    def connectionMade(self) -> None:
        self.miner_id = str(uuid4())
        self.coordinator.miner_protocols[self.miner_id] = self
        self.log = self.log.bind(miner_id=self.miner_id)
        self.log.debug('connection made')

    def connectionLost(self, reason: Failure = None) -> None:
        self.log.debug('connection lost')
        if self.subscribed:
            self.log.info('Miner exited')
        assert self.miner_id is not None
        self.coordinator.miner_protocols.pop(self.miner_id)

    def handle_request(self, method: str, params: Optional[Union[List, Dict]], msgid: Optional[str]) -> None:
        """ Handles subscribe and submit requests.

        :param method: JSON-RPC 2.0 request method
        :type method: str

        :param params: JSON-RPC 2.0 request params
        :type params: Optional[Union[List, Dict]]

        :param msgid: JSON-RPC 2.0 message id
        :type msgid: Optional[str]
        """
        self.log.debug('handle request', method=method, params=params)

        if method in {'subscribe', 'mining.subscribe', 'login'}:
            params = cast(Dict, params)
            return self.handle_subscribe(params, msgid)
        if method in {'authorize', 'mining.authorize'}:
            params = cast(Dict, params)
            return self.handle_authorize(params, msgid)
        if method in {'submit', 'mining.submit'}:
            params = cast(List, params)
            return self.handle_submit(params, msgid)
        if method in {'configure', 'mining.configure'}:
            params = cast(List, params)
            return self.handle_configure(params, msgid)
        if method in {'multi_version', 'mining.multi_version'}:
            params = cast(List, params)
            return self.handle_multi_version(params, msgid)
<<<<<<< HEAD
        
=======
>>>>>>> 82619291

        self.send_error(METHOD_NOT_FOUND, msgid, data={'method': method, 'supported_methods': ['submit', 'subscribe']})

    def handle_result(self, result: Any, msgid: Optional[str]) -> None:
        """ Logs any result since there are not supposed to be any.
        """
        self.log.debug('handle result', msgid=msgid, result=result)

    def handle_error(self, error: Dict, data: Any, msgid: Optional[str]) -> None:
        """ Logs any errors since there are not supposed to be any.
        """
        self.log.error('handle error', msgid=msgid, error=error)

    def handle_authorize(self, params: Dict, msgid: Optional[str]) -> None:
        """ Handles authorize request by always authorizing even if the request is invalid.
        """
        # TODO: authorization system
        self.send_result('ok', msgid)

    def handle_configure(self, params: List, msgid: Optional[str]) -> None:
        """ Handles stratum-extensions configuration

        See: https://github.com/slushpool/stratumprotocol/blob/master/stratum-extensions.mediawiki
        """
        self.log.debug('handle configure', msgid=msgid, params=params)
        exts, exts_params = params
        res = {ext: False for ext in exts}

        if 'minimum-difficulty' in exts:
            self.min_difficulty = int(exts_params['minimum-difficulty.value'])
            res['minimum-difficulty'] = True

        self.send_result(res, msgid)

    def handle_subscribe(self, params: Dict, msgid: Optional[str]) -> None:
        """ Handles subscribe request by answering it and triggering a job request.

        :param msgid: JSON-RPC 2.0 message id
        :type msgid: Optional[str]
        """
        assert self.miner_id is not None
        if params and 'address' in params and params['address'] is not None:
            try:
                self.miner_address = decode_address(params['address'])
            except InvalidAddress:
                self.send_error(INVALID_ADDRESS, msgid)
                self.transport.loseConnection()
                return

        self.subscribed = True
        self.log.info('Miner subscribed', address=self.miner_address)
        self.send_result([str(self.miner_id), self.xnonce1.hex(), self.xnonce2_size], msgid)
        # self.job_request()  # waiting for the next update is better

    def handle_multi_version(self, params: List[Any], msgid: Optional[str]) -> None:
<<<<<<< HEAD
        """ Handles multi_version request by 

        - params: 

        Example:

=======
        """ Handles multi_version request by
        - params:
        Example:
>>>>>>> 82619291
        - ['', '6a16cffa-47c0-41d9-b92f-44e05d3c25dd', '0000000000000000', 'c359f65c', '47c8f488']
        """
        self.send_result(True, msgid)

    def handle_submit(self, params: List[Any], msgid: Optional[str]) -> None:
        """ Handles submit request by validating and propagating the result

        - params: rpc_user, job_id, xnonce2, time, nonce

        Example:

        - ['', '6a16cffa-47c0-41d9-b92f-44e05d3c25dd', '0000000000000000', 'c359f65c', '47c8f488']
        """
        from hathor.merged_mining.bitcoin import sha256d_hash

        self.log.debug('handle submit', msgid=msgid, params=params)

        work = SingleMinerWork.from_stratum_params(self.xnonce1, params)

        job = self.jobs.get(work.job_id)
        if not job:
            self.log.error('job not found', job_id=work.job_id)
            return

        bitcoin_block_header = job.build_bitcoin_block_header(work)
        block_base = job.hathor_data
        block_base_hash = sha256d_hash(block_base)
        self.log.debug('work received', bitcoin_header=bytes(bitcoin_block_header).hex(),
                       block_base=block_base.hex(), block_base_hash=block_base_hash.hex(),
                       hash=bitcoin_block_header.hash.hex())

        aux_pow = job.build_aux_pow(work)
        aux_pow.verify(block_base_hash)  # TODO: treat exception (respond with proper error)

        self.log.debug('forward work to hathor', aux_pow=aux_pow)
        self.submit_to_hathor(job, aux_pow)

        # XXX: work is always sent to bitcoin node, which rejects accordingly
        self.log.debug('forward work to bitcoin', work=work)
        self.submit_to_bitcoin(job, work)

        # TODO: don't always return success?
        self.send_result(True, msgid)

    def submit_to_hathor(self, job: SingleMinerJob, aux_pow: BitcoinAuxPow) -> None:
        """ Submit AuxPOW to Hathor stratum.
        """
        from hathor.stratum.stratum import MinerSubmit as HathorMinerSubmit
        data = HathorMinerSubmit(job.hathor_job_id.hex(), aux_pow=bytes(aux_pow).hex())
        hathor_stratum = self.coordinator.hathor_stratum
        hathor_stratum.send_request('submit', data._asdict(), str(hathor_stratum._next_id()))

    def submit_to_bitcoin(self, job: SingleMinerJob, work: SingleMinerWork) -> None:
        """ Submit work to Bitcoin RPC.
        """
        bitcoin_rpc = self.coordinator.bitcoin_rpc
        bitcoin_block = job.build_bitcoin_block(work)
        data = bytes(bitcoin_block)
        # TODO: handle RPC response
        d = bitcoin_rpc.submit_block(data)
        d.addCallback(self._cb_submit_to_bitcoin)
        d.addErrback(print)  # TODO: better error handling

    def _cb_submit_to_bitcoin(self, data: dict) -> None:
        """ Callback used for the async call on submit_to_bitcoin.
        """
        self.log.info('Bitcoin RPC submit response', data=data)

    def estimate_difficulty(self) -> int:
        """ Value to send through mining.set_difficulty.

        Depends on the difficulty of the Hathor job and Bitcoin job.
        """
        # XXX: we assume bitcoin difficulty is higher than ours, which will be true for the foreseeable future
        assert self.coordinator.hathor_coord_job is not None
        difficulty = diff_from_weight(self.coordinator.hathor_coord_job.weight)
        difficulty = max(difficulty, self.min_difficulty)
        return difficulty

    def set_difficulty(self) -> None:
        """ Sends the difficulty to the connected client, applies for all future "mining.notify" until it is set again.
        """
        diff = self.estimate_difficulty()
        if diff != self.last_sent_difficulty:
            self.last_sent_difficulty = diff
            self.send_request('mining.set_difficulty', [diff])

    def job_request(self) -> None:
        """ Sends a job request to the connected client.
        """
        if not self.coordinator.merged_job:
            self.send_error(JOB_NOT_FOUND, data={'message': 'Not ready to give a job.'})
            return

        try:
            job = self.coordinator.merged_job.new_single_miner_job(self)
        except (ValueError, ScriptError) as e:
            # ScriptError might happen if try to use a mainnet address in the testnet or vice versa
            # ValueError happens if address is not a valid base58 address
            self.send_error(INVALID_PARAMS, data={'message': str(e)})
        else:
            self.jobs[job.job_id] = job

            self.set_difficulty()
            self.send_request('mining.notify', job.to_stratum_params())

            # for debugging only:
            bitcoin_block = job.build_bitcoin_block_header(self.dummy_work(job))
            self.log.debug('job updated', bitcoin_block=bytes(bitcoin_block).hex(),
                           merkle_root=bitcoin_block.merkle_root.hex())

    def dummy_work(self, job: SingleMinerJob) -> SingleMinerWork:
        """ Useful only for debugging.
        """
        return SingleMinerWork(job.job_id, 0, self.xnonce1, b'\0' * self.xnonce2_size)


class BitcoinCoordJob(NamedTuple):
    version: int
    previous_block_hash: bytes
    coinbase_value: int
    target: bytes  # FIXME: I think it should be int or float
    min_time: int
    # nonce_range: int
    size_limit: int
    bits: bytes
    height: int
    transactions: List[BitcoinTransaction]

    @classmethod
    def from_dict(cls, params: dict) -> 'BitcoinCoordJob':
        r""" Convert from dict of the properties returned from Bitcoin RPC.

        Examples:

        >>> BitcoinCoordJob.from_dict({
        ...     'version': 536870912,
        ...     'previousblockhash': '000000000000006b18c93038f4bc41d3b58f4f205d1ebf0a532b2c8de61ce814',
        ...     'coinbasevalue': 41235653,
        ...     'target': '000000000000013e450000000000000000000000000000000000000000000000',
        ...     'mintime': 1559301551,
        ...     'noncerange': '00000000ffffffff',
        ...     'sizelimit': 4000000,
        ...     'bits': '1a013e45',
        ...     'height': 1518604,
        ...     'transactions': [
        ...         {
        ...             'data': '0100000002fa0bae9c4bc4cdbba7533aee52ce0a2c50d51ec026abf4e11e7a265'
        ...                     '92a95aef8000000006b4830450221008b9e7b9ba01826f1ebfa3301d06954dcd6'
        ...                     'f4826295cb6b898c0e3706929a089b0220220fd1e1bf3b4dc1d175e35759c7761'
        ...                     '79f7bd697c559071e631aebbbc7f3bf3f012103d06840fd042383b504d910d20a'
        ...                     '505845713873b24b9966dbd60acf748bc833e9ffffffff387560a936334e182a3'
        ...                     '0226dca6aabbfab7c7b7b30d7848e9051a29e7757f88c000000006a4730440220'
        ...                     '4059e61d73482ce3da378349b74f87592932a8ab2e052643ce17eb2752e46b5e0'
        ...                     '2204cc766bcd07052d4e78bb9b703d3e42abc155f0d1f7f028bed74ebf2d5d361'
        ...                     '8d012103d06840fd042383b504d910d20a505845713873b24b9966dbd60acf748'
        ...                     'bc833e9ffffffff0240420f000000000017a914fc57aaf5ec84dd472205e568a6'
        ...                     '0984f52c654a6f87c0d40100000000001976a914f12f2c6e408b3cdff1991b878'
        ...                     '3d1eb428f57814b88ac00000000',
        ...             'txid': 'bbde19e3d56e01f9a7e46dcbff218a58a518a5e5f089197d1039f11db48e3d51',
        ...             'hash': 'bbde19e3d56e01f9a7e46dcbff218a58a518a5e5f089197d1039f11db48e3d51',
        ...             'depends': [],
        ...             'fee': 80000,
        ...             'sigops': 4,
        ...             'weight': 1484
        ...         },
        ...         {
        ...             'data': '0100000001513d8eb41df139107d1989f0e5a518a5588a21ffcb6de4a7f9016ed'
        ...                     '5e319debb00000000fdfd000047304402207f78c43d18263ba6ce13a4876eebaa'
        ...                     'd04366ca8f0b61b9b7c9caa9150ff907f802205bf0a2612469c960471e71e5dda'
        ...                     'f952b4e6e567a3001acaf68bd2cba30e6be4301483045022100d1da2de3a49dea'
        ...                     '091217017c8d20fc2f4be3b2300312141f824e73ddbd5b2dd802201eabe0bd116'
        ...                     '42c76881785497e0ebf05c63acd4b97b5e35b999ff4d9f5d7194a014c69522103'
        ...                     '10145f5e24c12a5967e8a0794e183398082ba26724b2cfa3db35fe6a1598eacd2'
        ...                     '103a35bcdd61bc5e2d59b48fe04c26a9aabcbedc03b8805409a06af8099c1f48a'
        ...                     'db2103a38489db89bf9c36e3706470af4e5adcd28171d12bbae0c53743dc435bf'
        ...                     '578ab53aeffffffff0120a10700000000001976a914f12f2c6e408b3cdff1991b'
        ...                     '8783d1eb428f57814b88ac00000000',
        ...             'txid': '59a536a8cf75db6f669cc2b7b6561feafaa772f96026a5358a6b94ed701e8612',
        ...             'hash': '59a536a8cf75db6f669cc2b7b6561feafaa772f96026a5358a6b94ed701e8612',
        ...             'depends': [1],
        ...             'fee': 500000,
        ...             'sigops': 16,
        ...             'weight': 1360
        ...         },
        ...         {
        ...             'data': '01000000000104a4b446dbe87373dcfb0bf4c07e96de9fd78ae7768f49abfdad2'
        ...                     '71660de4ddc300a00000000ffffffffa4b446dbe87373dcfb0bf4c07e96de9fd7'
        ...                     '8ae7768f49abfdad271660de4ddc300c00000000ffffffffa4b446dbe87373dcf'
        ...                     'b0bf4c07e96de9fd78ae7768f49abfdad271660de4ddc300d00000000ffffffff'
        ...                     'a4b446dbe87373dcfb0bf4c07e96de9fd78ae7768f49abfdad271660de4ddc301'
        ...                     '400000000ffffffff0177080a000000000017a914bb77f4e0bf4e97597446d3f1'
        ...                     '25c516f1e665096f870400473044022027a8532865a6812ad6bf045225237f811'
        ...                     '50e612480a96223f10612bc42109b78022011a96004050dd4a880645dd53f4e3c'
        ...                     '25d8f03ec674f6365a0ee772e0bef17f0f01473044022031161d3e6a6e67f251a'
        ...                     'a27d8b3dde1141e3fad2b237b3f150b5f036c42fdd0d102203b078466422e8b3f'
        ...                     'f968bbbe43a6003c51094491374a2acd5898c41018bc20f40169522103b153116'
        ...                     '2cd4d4caafa9d0353ca15a6ac34fa2b114fd6d8289bbb620098e50aa7210249a4'
        ...                     'e1712090d624d147fba494d50478f1083e922f4e021d437a6bc4f1b8057e21022'
        ...                     '2b2b4d2b40fd1d512ac647f5498b10fc6b1395247c94f916d24a207365393fc53'
        ...                     'ae0400483045022100a2f72f07dadad031198ccc6d3d8756ef99ec15ea57a1654'
        ...                     '75daaed0c6664b2f702200ac9a3135407b7c454a91e4b9097a3cdeb0518a1875c'
        ...                     '55bf1cf3a80f62c8a66d0147304402206706cd936ce92168c411214bb0e049c24'
        ...                     '608354d97e23a57e56dff2a72dd170e02204bb6f6b0899edc74644d29354ea47e'
        ...                     'a197a9de3b038dde6e2cf5394cd8a89ef20169522103b1531162cd4d4caafa9d0'
        ...                     '353ca15a6ac34fa2b114fd6d8289bbb620098e50aa7210249a4e1712090d624d1'
        ...                     '47fba494d50478f1083e922f4e021d437a6bc4f1b8057e210222b2b4d2b40fd1d'
        ...                     '512ac647f5498b10fc6b1395247c94f916d24a207365393fc53ae040048304502'
        ...                     '2100b1d78a20d5ac13d6586d4536e7ce6ee8bbd60201c6fa9ba2ccd089dabda38'
        ...                     'f6402203e3509480145c024d33d50877a8c6fbb60bb79438b88f6796bdfde7692'
        ...                     '30a8dd01473044022079d26243a0614b2169715b980c0a1e60847cf9e832679e8'
        ...                     '60eb2e6e35d2d7893022044d92149a3199bfedb902cb84a8ffc7b6200ad31704e'
        ...                     'bf98a33ad26a4dd57fd40169522103b1531162cd4d4caafa9d0353ca15a6ac34f'
        ...                     'a2b114fd6d8289bbb620098e50aa7210249a4e1712090d624d147fba494d50478'
        ...                     'f1083e922f4e021d437a6bc4f1b8057e210222b2b4d2b40fd1d512ac647f5498b'
        ...                     '10fc6b1395247c94f916d24a207365393fc53ae040047304402207ff37811a24c'
        ...                     'c3c8fbeb559990e18dc32f84c5a64286a791d017b6686ae8c0de022011c8ed11c'
        ...                     '2221b13f072ec98c80d097165e173f96b16f601f651bb41be7b50330148304502'
        ...                     '2100e7f07bb34f10125267ba937efd81ee411c05cb39e27b7cf9b92baf7524861'
        ...                     '8fe022051cab5e74063206157d7b68d095b3eca972405bbb83a5115a180f68c65'
        ...                     'c228bd0169522103b1531162cd4d4caafa9d0353ca15a6ac34fa2b114fd6d8289'
        ...                     'bbb620098e50aa7210249a4e1712090d624d147fba494d50478f1083e922f4e02'
        ...                     '1d437a6bc4f1b8057e210222b2b4d2b40fd1d512ac647f5498b10fc6b1395247c'
        ...                     '94f916d24a207365393fc53ae00000000',
        ...             'txid': 'b5c3982dc1315ef713e41c480fc640fedcac22b0fa5fa9042174bf6035846d88',
        ...             'hash': '04455477e44288f707525535758b41a09974339fd49f95b8747ac3fc5ad8a81f',
        ...             'depends': [],
        ...             'fee': 142473,
        ...             'sigops': 12,
        ...             'weight': 1837
        ...         }
        ...     ]
        ... })
        BitcoinCoordJob(...)
        """
        return cls(
            params['version'],
            bytes.fromhex(params['previousblockhash']),
            params['coinbasevalue'],
            bytes.fromhex(params['target']),
            params['mintime'],
            params['sizelimit'],
            bytes.fromhex(params['bits']),
            params['height'],
            list(map(BitcoinTransaction.from_dict, params['transactions'])),
        )

    def make_coinbase_transaction(self, hathor_block_hash: bytes, payback_address_bitcoin: str,
                                  extra_nonce_size: Optional[int] = None) -> BitcoinTransaction:
        """ The coinbase transaction is entirely defined by the coordinator, which acts as a pool server.
        """
        inputs = []
        outputs: List[BitcoinTransactionOutput] = []

        # coinbase input
        coinbase_script = encode_varint(self.height)

        # add hathor base block hash to coinbase:
        coinbase_script += MAGIC_NUMBER
        coinbase_script += hathor_block_hash

        if extra_nonce_size is not None:
            coinbase_script += b'\0' * extra_nonce_size

        coinbase_input = BitcoinTransactionInput.coinbase(coinbase_script)
        inputs.append(coinbase_input)

        # coinbase output: payout
        # TODO

        return BitcoinTransaction(inputs=inputs, outputs=outputs)

    def get_timestamp(self) -> int:
        """ Timestamp is now or min_time, whatever is higher."""
        from datetime import datetime
        return max(int(datetime.now().timestamp()), self.min_time)


class MergedJob(NamedTuple):
    """ Current merged job, of which 'single miner jobs' may fullfill the work for either coin.
    """

    hathor_coord: HathorCoordJob
    bitcoin_coord: BitcoinCoordJob
    payback_address_bitcoin: str
    clean: bool

    def new_single_miner_job(self, protocol: MergedMiningStratumProtocol) -> SingleMinerJob:
        """ Generate a partial job for a single miner, based on this job.
        """
        from hathor.merged_mining.bitcoin import sha256d_hash

        # payback_address_bitcoin = protocol.coordinator.payback_address_bitcoin
        xnonce_size = len(protocol.xnonce1) + protocol.xnonce2_size

        # base txs for merkle tree, before coinbase
        transactions = self.bitcoin_coord.transactions[:]

        # build coinbase transaction with hathor block hash
        hathor_block_hash = sha256d_hash(self.hathor_coord.data)
        coinbase_tx = self.bitcoin_coord.make_coinbase_transaction(
            hathor_block_hash,
            self.payback_address_bitcoin,
            xnonce_size,
        )
        coinbase_bytes = bytes(coinbase_tx)
        coinbase_head, coinbase_tail = coinbase_bytes.split(hathor_block_hash + b'\0' * xnonce_size, 1)
        coinbase_head += hathor_block_hash
        assert len(coinbase_bytes) == len(coinbase_head) + xnonce_size + len(coinbase_tail)  # just a sanity check

        # TODO: check if total transaction size increase exceed size and sigop limits, there's probably an RPC for this

        return SingleMinerJob(
            job_id=protocol.next_job_id(),
            prev_hash=self.bitcoin_coord.previous_block_hash,
            coinbase_head=coinbase_head,
            coinbase_tail=coinbase_tail,
            merkle_path=build_merkle_path_for_coinbase([tx.hash for tx in transactions]),
            version=self.bitcoin_coord.version,
            bits=self.bitcoin_coord.bits,
            hathor_data=self.hathor_coord.data,
            hathor_job_id=self.hathor_coord.job_id,
            timestamp=self.bitcoin_coord.get_timestamp(),
            transactions=transactions,
            clean=self.clean,
        )


class MergedMiningCoordinator(Factory):
    """
    Twisted factory of server Hathor Stratum protocols.
    Interfaces with nodes to keep mining jobs up to date and to submit successful ones.

    xnonce1: set by the server, used to prevent miners work from overlapping
    xnonce2: set by the client, server only sets the size (defaults to 8 bytes), bigger search space
    """

    COORDINATOR_LOOP_INTERVAL = 0.3
    WATCHDOG_LOOP_INTERVAL = 30.0
    XNONCE1_SIZE = 2
    MAX_XNONCE1 = 2**XNONCE1_SIZE - 1

    def __init__(self, port: int, bitcoin_rpc: IBitcoinRPC, hathor_stratum: str, payback_address_bitcoin: str,
                 payback_address_hathor: str, reactor: IReactorTCP = reactor):
        self.log = logger.new()
        self.port = port
        self.reactor = reactor
        self.bitcoin_rpc = bitcoin_rpc
        self._hathor_stratum_url = hathor_stratum
        self.hathor_stratum = HathorStratumClient(self, address=payback_address_hathor)
        self.jobs: Set[SingleMinerJob] = set()
        self.miner_protocols: Dict[str, MergedMiningStratumProtocol] = {}
        self.payback_address_bitcoin = payback_address_bitcoin
        self.bitcoin_coord_job: Optional[BitcoinCoordJob] = None
        self.hathor_coord_job: Optional[HathorCoordJob] = None
        self.coordinator_loop: Optional[task.LoopingCall] = None
        self.watchdog_loop: Optional[task.LoopingCall] = None
        self.merged_job: Optional[MergedJob] = None
        self._next_xnonce1 = 0
        self.job_count = 0

    def next_xnonce1(self) -> bytes:
        xnonce1 = self._next_xnonce1
        self._next_xnonce1 += 1
        if self._next_xnonce1 > self.MAX_XNONCE1:
            self._next_xnonce1 = 0
        return xnonce1.to_bytes(self.XNONCE1_SIZE, 'big')

    def buildProtocol(self, addr: IAddress) -> MergedMiningStratumProtocol:
        return MergedMiningStratumProtocol(self, addr, self.next_xnonce1())

    def update_jobs(self) -> None:
        """ Creates and sends a new job for each subscribed miner.
        """
        self.merged_job = self.next_merged_job
        for miner, protocol in self.miner_protocols.items():
            if protocol.subscribed:
                protocol.job_request()

    def start(self) -> None:
        """ Starts the coordinator and subscribes for new blocks on the both networks in order to update miner jobs.
        """
        self.reactor.listenTCP(self.port, self)
        self.start_watchdog_block_updater()
        self.start_hathor_block_updater()

    def stop(self) -> None:
        """ Stops the client, interrupting mining processes, stoping supervisor loop , and sending finished jobs.
        """
        if self.coordinator_loop:
            self.coordinator_loop.stop()
        if self.watchdog_loop:
            self.watchdog_loop.stop()

    def start_watchdog_block_updater(self) -> None:
        """ Start Bitcoin RPC client which periodically updates blocks and also make sure the Hathor connection is up.
        """
        self.log.info('Start updating Bitcoin mining block')
        self.watchdog_loop = task.LoopingCall(watchdog_loop, self)
        self.watchdog_loop.clock = self.reactor
        self.watchdog_loop.start(self.WATCHDOG_LOOP_INTERVAL)

    def start_hathor_block_updater(self) -> None:
        """ Start Hathor stratum client which periodically updates blocks.
        """
        self.log.info('Start updating Hathor mining block')
        host, port = self._hathor_stratum_url.split(':')  # TODO: improve url/address parsing
        # TODO: consider using a factory, like: reactor.connectTCP(host, port, EchoClientFactory())
        point = TCP4ClientEndpoint(self.reactor, host, int(port))
        d = connectProtocol(point, self.hathor_stratum)
        # retries if connection fails
        d.addErrback(self._err_start_hathor_block_updater)
        # TODO: monitor connection to retry if connection is interrupted after success

    def _err_start_hathor_block_updater(self, *args: Any, **kwargs: Any) -> None:
        """ Errback used for the async call on start_hathor_block_updater.
        """
        self.log.error('failed to connect to Hathor stratum, retrying in 10s.', args=args, kwargs=kwargs)
        self.reactor.callLater(10.0, self.start_hathor_block_updater)

    def update_bitcoin_block(self) -> None:
        """ Method periodically called to update the bitcoin block template.
        """
        self.log.debug('Update Bitcoin mining block')
        d = self.bitcoin_rpc.get_block_template()
        d.addCallback(self._cb_update_bitcoin_block)
        d.addErrback(self.log.error)  # TODO: better error handling, maybe also retry

    def _cb_update_bitcoin_block(self, data: dict) -> None:
        """ Callback used for the async call on update_bitcoin_block.
        """
        data_log = data.copy()
        data_log['len(transactions)'] = len(data_log['transactions'])
        del data_log['transactions']
        self.log.debug('getblocktemplate response', res=data_log)
        self.bitcoin_coord_job = BitcoinCoordJob.from_dict(data)
        self.log.debug('New Bitcoin Block template.')
        self.update_merged_block()

    def is_next_job_clean(self) -> bool:
        """ Used to determine if the current job must be immediatly stopped in favor of the next job.
        """
        assert self.bitcoin_coord_job is not None
        assert self.hathor_coord_job is not None
        if self.merged_job is None or self.merged_job.bitcoin_coord is None or self.merged_job.hathor_coord is None:
            return True
        if self.merged_job.bitcoin_coord.height != self.bitcoin_coord_job.height:
            return True
        if self.merged_job.hathor_coord.parent_hash != self.hathor_coord_job.parent_hash:
            return True
        return False

    def update_merged_block(self) -> None:
        if self.bitcoin_coord_job is None or self.hathor_coord_job is None:
            self.log.debug('Merged block not ready to be built.')
            return
        self.job_count += 1
        if self.job_count == 1:
            self.log.info('Merged mining ready')
        self.next_merged_job = MergedJob(
            self.hathor_coord_job,
            self.bitcoin_coord_job,
            self.payback_address_bitcoin,
            self.is_next_job_clean(),
        )
        self.update_jobs()
        self.log.debug('Merged job updated.')


def watchdog_loop(coordinator: MergedMiningCoordinator) -> None:
    """ Job to be executed periodically to submit complete mining jobs.
    """
    coordinator.update_bitcoin_block()
    if coordinator.hathor_stratum.connected:
        coordinator.hathor_stratum.ensure_subscribed()<|MERGE_RESOLUTION|>--- conflicted
+++ resolved
@@ -354,10 +354,6 @@
         if method in {'multi_version', 'mining.multi_version'}:
             params = cast(List, params)
             return self.handle_multi_version(params, msgid)
-<<<<<<< HEAD
-        
-=======
->>>>>>> 82619291
 
         self.send_error(METHOD_NOT_FOUND, msgid, data={'method': method, 'supported_methods': ['submit', 'subscribe']})
 
@@ -413,19 +409,11 @@
         # self.job_request()  # waiting for the next update is better
 
     def handle_multi_version(self, params: List[Any], msgid: Optional[str]) -> None:
-<<<<<<< HEAD
         """ Handles multi_version request by 
 
         - params: 
 
         Example:
-
-=======
-        """ Handles multi_version request by
-        - params:
-        Example:
->>>>>>> 82619291
-        - ['', '6a16cffa-47c0-41d9-b92f-44e05d3c25dd', '0000000000000000', 'c359f65c', '47c8f488']
         """
         self.send_result(True, msgid)
 
