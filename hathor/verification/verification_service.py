#  Copyright 2023 Hathor Labs
#
#  Licensed under the Apache License, Version 2.0 (the "License");
#  you may not use this file except in compliance with the License.
#  You may obtain a copy of the License at
#
#  http://www.apache.org/licenses/LICENSE-2.0
#
#  Unless required by applicable law or agreed to in writing, software
#  distributed under the License is distributed on an "AS IS" BASIS,
#  WITHOUT WARRANTIES OR CONDITIONS OF ANY KIND, either express or implied.
#  See the License for the specific language governing permissions and
#  limitations under the License.

from typing_extensions import assert_never

from hathor.conf.settings import HathorSettings
from hathor.nanocontracts import OnChainBlueprint
from hathor.profiler import get_cpu_profiler
from hathor.transaction import BaseTransaction, Block, MergeMinedBlock, Transaction, TxVersion
from hathor.transaction.poa import PoaBlock
from hathor.transaction.storage import TransactionStorage
from hathor.transaction.token_creation_tx import TokenCreationTransaction
from hathor.transaction.token_info import TokenInfoDict
from hathor.transaction.validation_state import ValidationState
<<<<<<< HEAD
=======
from hathor.verification.verification_params import VerificationParams
>>>>>>> 1299d9c6
from hathor.verification.vertex_verifiers import VertexVerifiers

cpu = get_cpu_profiler()


class VerificationService:
    __slots__ = ('_settings', 'verifiers', '_tx_storage')

    def __init__(
        self,
        *,
        settings: HathorSettings,
        verifiers: VertexVerifiers,
        tx_storage: TransactionStorage | None = None,
    ) -> None:
        self._settings = settings
        self.verifiers = verifiers
        self._tx_storage = tx_storage

    def validate_basic(self, vertex: BaseTransaction, params: VerificationParams) -> bool:
        """ Run basic validations (all that are possible without dependencies) and update the validation state.

        If no exception is raised, the ValidationState will end up as `BASIC` and return `True`.
        """
        # XXX: skip validation if previously validated
        if vertex.get_metadata().validation.is_at_least_basic():
            return True

        self.verify_basic(vertex, params)
        vertex.set_validation(ValidationState.BASIC)

        return True

    def validate_full(
        self,
        vertex: BaseTransaction,
        params: VerificationParams,
        *,
        sync_checkpoints: bool = False,
        init_static_metadata: bool = True,
    ) -> bool:
        """ Run full validations (these need access to all dependencies) and update the validation state.

        If no exception is raised, the ValidationState will end up as `FULL` or `CHECKPOINT_FULL` and return `True`.
        """
        assert self._tx_storage is not None
        from hathor.transaction.transaction_metadata import ValidationState

        meta = vertex.get_metadata()
        if init_static_metadata:
            vertex.init_static_metadata_from_storage(self._settings, self._tx_storage)

        # skip full validation when it is a checkpoint
        if meta.validation.is_checkpoint():
            vertex.set_validation(ValidationState.CHECKPOINT_FULL)
            return True

        # XXX: in some cases it might be possible that this transaction is verified by a checkpoint but we went
        #      directly into trying a full validation so we should check it here to make sure the validation states
        #      ends up being CHECKPOINT_FULL instead of FULL
        if not meta.validation.is_at_least_basic():
            # run basic validation if we haven't already
            self.verify_basic(vertex, params)

        self.verify(vertex, params)
        validation = ValidationState.CHECKPOINT_FULL if sync_checkpoints else ValidationState.FULL
        vertex.set_validation(validation)
        return True

    def verify_basic(
        self,
        vertex: BaseTransaction,
        params: VerificationParams,
    ) -> None:
        """Basic verifications (the ones without access to dependencies: parents+inputs). Raises on error.

        Used by `self.validate_basic`. Should not modify the validation state."""
        if vertex.hash in self._settings.SKIP_VERIFICATION:
            return

        self.verifiers.vertex.verify_version_basic(vertex)

        # We assert with type() instead of isinstance() because each subclass has a specific branch.
        match vertex.version:
            case TxVersion.REGULAR_BLOCK:
                assert type(vertex) is Block
                self._verify_basic_block(vertex, params)
            case TxVersion.MERGE_MINED_BLOCK:
                assert type(vertex) is MergeMinedBlock
                self._verify_basic_merge_mined_block(vertex, params)
            case TxVersion.POA_BLOCK:
                assert type(vertex) is PoaBlock
                self._verify_basic_poa_block(vertex)
            case TxVersion.REGULAR_TRANSACTION:
                assert type(vertex) is Transaction
                self._verify_basic_tx(vertex, params)
            case TxVersion.TOKEN_CREATION_TRANSACTION:
                assert type(vertex) is TokenCreationTransaction
                self._verify_basic_token_creation_tx(vertex, params)
            case TxVersion.ON_CHAIN_BLUEPRINT:
                assert type(vertex) is OnChainBlueprint
                assert self._settings.ENABLE_NANO_CONTRACTS
                self._verify_basic_on_chain_blueprint(vertex, params)
            case _:  # pragma: no cover
                assert_never(vertex.version)

        if vertex.is_nano_contract():
            assert self._settings.ENABLE_NANO_CONTRACTS
            # nothing to do

    def _verify_basic_block(self, block: Block, params: VerificationParams) -> None:
        """Partially run validations, the ones that need parents/inputs are skipped."""
        if not params.skip_block_weight_verification:
            self.verifiers.block.verify_weight(block)
        self.verifiers.block.verify_reward(block)

    def _verify_basic_merge_mined_block(self, block: MergeMinedBlock, params: VerificationParams) -> None:
        self._verify_basic_block(block, params)

    def _verify_basic_poa_block(self, block: PoaBlock) -> None:
        self.verifiers.poa_block.verify_poa(block)
        self.verifiers.block.verify_reward(block)

    def _verify_basic_tx(self, tx: Transaction, params: VerificationParams) -> None:
        """Partially run validations, the ones that need parents/inputs are skipped."""
        if tx.is_genesis:
            # TODO do genesis validation?
            return
        self.verifiers.tx.verify_parents_basic(tx)
        if self._settings.CONSENSUS_ALGORITHM.is_pow():
            self.verifiers.tx.verify_weight(tx)
        self.verify_without_storage(tx, params)

    def _verify_basic_token_creation_tx(self, tx: TokenCreationTransaction, params: VerificationParams) -> None:
        self._verify_basic_tx(tx, params)

    def _verify_basic_on_chain_blueprint(self, tx: OnChainBlueprint, params: VerificationParams) -> None:
        self._verify_basic_tx(tx, params)

    def verify(self, vertex: BaseTransaction, params: VerificationParams) -> None:
        """Run all verifications. Raises on error.

        Used by `self.validate_full`. Should not modify the validation state."""
        if vertex.hash in self._settings.SKIP_VERIFICATION:
            return

        self.verifiers.vertex.verify_headers(vertex)

        # We assert with type() instead of isinstance() because each subclass has a specific branch.
        match vertex.version:
            case TxVersion.REGULAR_BLOCK:
                assert type(vertex) is Block
                self._verify_block(vertex, params)
            case TxVersion.MERGE_MINED_BLOCK:
                assert type(vertex) is MergeMinedBlock
                self._verify_merge_mined_block(vertex, params)
            case TxVersion.POA_BLOCK:
                assert type(vertex) is PoaBlock
                self._verify_poa_block(vertex, params)
            case TxVersion.REGULAR_TRANSACTION:
                assert type(vertex) is Transaction
                self._verify_tx(vertex, params)
            case TxVersion.TOKEN_CREATION_TRANSACTION:
                assert type(vertex) is TokenCreationTransaction
                self._verify_token_creation_tx(vertex, params)
            case TxVersion.ON_CHAIN_BLUEPRINT:
                assert type(vertex) is OnChainBlueprint
                self._verify_tx(vertex, params)
            case _:  # pragma: no cover
                assert_never(vertex.version)

        if vertex.is_nano_contract():
            assert self._settings.ENABLE_NANO_CONTRACTS
            # nothing to do

    @cpu.profiler(key=lambda _, block: 'block-verify!{}'.format(block.hash.hex()))
    def _verify_block(self, block: Block, params: VerificationParams) -> None:
        """
            (1) confirms at least two pending transactions and references last block
            (2) solves the pow with the correct weight (done in HathorManager)
            (3) creates the correct amount of tokens in the output (done in HathorManager)
            (4) all parents must exist and have timestamp smaller than ours
            (5) data field must contain at most BLOCK_DATA_MAX_SIZE bytes
            (6) whether this block must signal feature support
        """
        # TODO Should we validate a limit of outputs?
        if block.is_genesis:
            # TODO do genesis validation
            return

        self.verify_without_storage(block, params)

        # (1) and (4)
        self.verifiers.vertex.verify_parents(block)

        self.verifiers.block.verify_height(block)

        self.verifiers.block.verify_mandatory_signaling(block)

    def _verify_merge_mined_block(self, block: MergeMinedBlock, params: VerificationParams) -> None:
        self.verifiers.merge_mined_block.verify_aux_pow(block)
        self._verify_block(block, params)

    def _verify_poa_block(self, block: PoaBlock, params: VerificationParams) -> None:
        self._verify_block(block, params)

    @cpu.profiler(key=lambda _, tx: 'tx-verify!{}'.format(tx.hash.hex()))
    def _verify_tx(
        self,
        tx: Transaction,
        params: VerificationParams,
        *,
<<<<<<< HEAD
        reject_locked_reward: bool,
=======
>>>>>>> 1299d9c6
        token_dict: TokenInfoDict | None = None
    ) -> None:
        """ Common verification for all transactions:
           (i) number of inputs is at most 256
          (ii) number of outputs is at most 256
         (iii) confirms at least two pending transactions
          (iv) solves the pow (we verify weight is correct in HathorManager)
           (v) validates signature of inputs
          (vi) validates public key and output (of the inputs) addresses
         (vii) validate that both parents are valid
        (viii) validate input's timestamps
          (ix) validate inputs and outputs sum
        """
        if tx.is_genesis:
            # TODO do genesis validation
            return
        self.verify_without_storage(tx, params)
        self.verifiers.tx.verify_sigops_input(tx, params.enable_checkdatasig_count)
        self.verifiers.tx.verify_inputs(tx)  # need to run verify_inputs first to check if all inputs exist
        self.verifiers.tx.verify_sum(token_dict or tx.get_complete_token_info())
        self.verifiers.tx.verify_version(tx)
        self.verifiers.vertex.verify_parents(tx)
        if params.reject_locked_reward:
            self.verifiers.tx.verify_reward_locked(tx)

    def _verify_token_creation_tx(self, tx: TokenCreationTransaction, params: VerificationParams) -> None:
        """ Run all validations as regular transactions plus validation on token info.

        We also overload verify_sum to make some different checks
        """
        # we should validate the token info before verifying the tx
        self.verifiers.token_creation_tx.verify_token_info(tx)
        token_dict = tx.get_complete_token_info()
        self._verify_tx(tx, params, token_dict=token_dict)
        self.verifiers.token_creation_tx.verify_minted_tokens(tx, token_dict)

    def verify_without_storage(self, vertex: BaseTransaction, params: VerificationParams) -> None:
        if vertex.hash in self._settings.SKIP_VERIFICATION:
            return

        # We assert with type() instead of isinstance() because each subclass has a specific branch.
        match vertex.version:
            case TxVersion.REGULAR_BLOCK:
                assert type(vertex) is Block
                self._verify_without_storage_block(vertex, params)
            case TxVersion.MERGE_MINED_BLOCK:
                assert type(vertex) is MergeMinedBlock
                self._verify_without_storage_merge_mined_block(vertex, params)
            case TxVersion.POA_BLOCK:
                assert type(vertex) is PoaBlock
                self._verify_without_storage_poa_block(vertex, params)
            case TxVersion.REGULAR_TRANSACTION:
                assert type(vertex) is Transaction
                self._verify_without_storage_tx(vertex, params)
            case TxVersion.TOKEN_CREATION_TRANSACTION:
                assert type(vertex) is TokenCreationTransaction
                self._verify_without_storage_token_creation_tx(vertex, params)
            case TxVersion.ON_CHAIN_BLUEPRINT:
                assert type(vertex) is OnChainBlueprint
                self._verify_without_storage_on_chain_blueprint(vertex, params)
            case _:  # pragma: no cover
                assert_never(vertex.version)

        if vertex.is_nano_contract():
            assert self._settings.ENABLE_NANO_CONTRACTS
            self._verify_without_storage_nano_header(vertex, params)

    def _verify_without_storage_base_block(self, block: Block, params: VerificationParams) -> None:
        self.verifiers.block.verify_no_inputs(block)
        self.verifiers.vertex.verify_outputs(block)
        self.verifiers.block.verify_output_token_indexes(block)
        self.verifiers.block.verify_data(block)
        self.verifiers.vertex.verify_sigops_output(block, params.enable_checkdatasig_count)

    def _verify_without_storage_block(self, block: Block, params: VerificationParams) -> None:
        """ Run all verifications that do not need a storage.
        """
        self.verifiers.vertex.verify_pow(block)
        self._verify_without_storage_base_block(block, params)

    def _verify_without_storage_merge_mined_block(self, block: MergeMinedBlock, params: VerificationParams) -> None:
        self._verify_without_storage_block(block, params)

    def _verify_without_storage_poa_block(self, block: PoaBlock, params: VerificationParams) -> None:
        self._verify_without_storage_base_block(block, params)

    def _verify_without_storage_tx(self, tx: Transaction, params: VerificationParams) -> None:
        """ Run all verifications that do not need a storage.
        """
        if self._settings.CONSENSUS_ALGORITHM.is_pow():
            self.verifiers.vertex.verify_pow(tx)
        self.verifiers.tx.verify_number_of_inputs(tx)
        self.verifiers.vertex.verify_outputs(tx)
        self.verifiers.tx.verify_output_token_indexes(tx)
        self.verifiers.vertex.verify_sigops_output(tx, params.enable_checkdatasig_count)

    def _verify_without_storage_token_creation_tx(
        self,
        tx: TokenCreationTransaction,
        params: VerificationParams,
    ) -> None:
        self._verify_without_storage_tx(tx, params)

    def _verify_without_storage_nano_header(self, tx: BaseTransaction, params: VerificationParams) -> None:
        assert tx.is_nano_contract()
        self.verifiers.nano_header.verify_nc_signature(tx)
        self.verifiers.nano_header.verify_actions(tx)

    def _verify_without_storage_on_chain_blueprint(
        self,
        tx: OnChainBlueprint,
        params: VerificationParams,
    ) -> None:
        self._verify_without_storage_tx(tx, params)
        self.verifiers.on_chain_blueprint.verify_pubkey_is_allowed(tx)
        self.verifiers.on_chain_blueprint.verify_nc_signature(tx)
        self.verifiers.on_chain_blueprint.verify_code(tx)<|MERGE_RESOLUTION|>--- conflicted
+++ resolved
@@ -23,10 +23,7 @@
 from hathor.transaction.token_creation_tx import TokenCreationTransaction
 from hathor.transaction.token_info import TokenInfoDict
 from hathor.transaction.validation_state import ValidationState
-<<<<<<< HEAD
-=======
 from hathor.verification.verification_params import VerificationParams
->>>>>>> 1299d9c6
 from hathor.verification.vertex_verifiers import VertexVerifiers
 
 cpu = get_cpu_profiler()
@@ -239,10 +236,6 @@
         tx: Transaction,
         params: VerificationParams,
         *,
-<<<<<<< HEAD
-        reject_locked_reward: bool,
-=======
->>>>>>> 1299d9c6
         token_dict: TokenInfoDict | None = None
     ) -> None:
         """ Common verification for all transactions:
