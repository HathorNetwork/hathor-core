#  Copyright 2023 Hathor Labs
#
#  Licensed under the Apache License, Version 2.0 (the "License");
#  you may not use this file except in compliance with the License.
#  You may obtain a copy of the License at
#
#  http://www.apache.org/licenses/LICENSE-2.0
#
#  Unless required by applicable law or agreed to in writing, software
#  distributed under the License is distributed on an "AS IS" BASIS,
#  WITHOUT WARRANTIES OR CONDITIONS OF ANY KIND, either express or implied.
#  See the License for the specific language governing permissions and
#  limitations under the License.

from __future__ import annotations

from dataclasses import dataclass
from typing import TYPE_CHECKING, assert_never

from hathor.daa import DifficultyAdjustmentAlgorithm
from hathor.feature_activation.feature_service import FeatureService
from hathor.profiler import get_cpu_profiler
from hathor.reward_lock import get_spent_reward_locked_info
from hathor.reward_lock.reward_lock import get_minimum_best_height
from hathor.transaction import BaseTransaction, Transaction, TxInput, TxVersion
from hathor.transaction.exceptions import (
    ConflictingInputs,
    DuplicatedParents,
    ForbiddenMelt,
    ForbiddenMint,
    IncorrectParents,
    InexistentInput,
    InputOutputMismatch,
    InvalidInputData,
    InvalidInputDataSize,
    InvalidToken,
    InvalidVersionError,
    MeltedWithoutAuthorityInputs,
    MintedWithoutAuthorityInputs,
    RewardLocked,
    ScriptError,
    TimestampError,
    TooFewInputs,
    TooManyInputs,
    TooManySigOps,
    WeightError,
)
from hathor.transaction.token_info import TokenInfo, TokenInfoDict, TokenVersion
from hathor.transaction.util import get_deposit_token_deposit_amount, get_deposit_token_withdraw_amount
from hathor.types import TokenUid, VertexId

if TYPE_CHECKING:
    from hathor.conf.settings import HathorSettings

cpu = get_cpu_profiler()


class TransactionVerifier:
    __slots__ = ('_settings', '_daa', '_feature_service')

    def __init__(
        self,
        *,
        settings: HathorSettings,
        daa: DifficultyAdjustmentAlgorithm,
        feature_service: FeatureService,
    ) -> None:
        self._settings = settings
        self._daa = daa
        self._feature_service = feature_service

    def verify_parents_basic(self, tx: Transaction) -> None:
        """Verify number and non-duplicity of parents."""
        assert tx.storage is not None

        # check if parents are duplicated
        parents_set = set(tx.parents)
        if len(tx.parents) > len(parents_set):
            raise DuplicatedParents('Tx has duplicated parents: {}', [tx_hash.hex() for tx_hash in tx.parents])

        if len(tx.parents) != 2:
            raise IncorrectParents(f'wrong number of parents (tx type): {len(tx.parents)}, expecting 2')

    def verify_weight(self, tx: Transaction) -> None:
        """Validate minimum tx difficulty."""
        assert self._settings.CONSENSUS_ALGORITHM.is_pow()
        min_tx_weight = self._daa.minimum_tx_weight(tx)
        max_tx_weight = min_tx_weight + self._settings.MAX_TX_WEIGHT_DIFF
        if tx.weight < min_tx_weight - self._settings.WEIGHT_TOL:
            raise WeightError(f'Invalid new tx {tx.hash_hex}: weight ({tx.weight}) is '
                              f'smaller than the minimum weight ({min_tx_weight})')
        elif min_tx_weight > self._settings.MAX_TX_WEIGHT_DIFF_ACTIVATION and tx.weight > max_tx_weight:
            raise WeightError(f'Invalid new tx {tx.hash_hex}: weight ({tx.weight}) is '
                              f'greater than the maximum allowed ({max_tx_weight})')

    def verify_sigops_input(self, tx: Transaction, enable_checkdatasig_count: bool = True) -> None:
        """ Count sig operations on all inputs and verify that the total sum is below the limit
        """
        from hathor.transaction.scripts import SigopCounter
        from hathor.transaction.storage.exceptions import TransactionDoesNotExist

        counter = SigopCounter(
            max_multisig_pubkeys=self._settings.MAX_MULTISIG_PUBKEYS,
            enable_checkdatasig_count=enable_checkdatasig_count,
        )

        n_txops = 0
        for tx_input in tx.inputs:
            try:
                spent_tx = tx.get_spent_tx(tx_input)
            except TransactionDoesNotExist:
                raise InexistentInput('Input tx does not exist: {}'.format(tx_input.tx_id.hex()))
            if tx_input.index >= len(spent_tx.outputs):
                raise InexistentInput('Output spent by this input does not exist: {} index {}'.format(
                    tx_input.tx_id.hex(), tx_input.index))
            n_txops += counter.get_sigops_count(tx_input.data, spent_tx.outputs[tx_input.index].script)

        if n_txops > self._settings.MAX_TX_SIGOPS_INPUT:
            raise TooManySigOps(
                'TX[{}]: Max number of sigops for inputs exceeded ({})'.format(tx.hash_hex, n_txops))

    def verify_inputs(self, tx: Transaction, *, skip_script: bool = False) -> None:
        """Verify inputs signatures and ownership and all inputs actually exist"""
        spent_outputs: set[tuple[VertexId, int]] = set()
        for input_tx in tx.inputs:
            if len(input_tx.data) > self._settings.MAX_INPUT_DATA_SIZE:
                raise InvalidInputDataSize('size: {} and max-size: {}'.format(
                    len(input_tx.data), self._settings.MAX_INPUT_DATA_SIZE
                ))

            spent_tx = tx.get_spent_tx(input_tx)
            assert input_tx.index < len(spent_tx.outputs)

            if tx.timestamp <= spent_tx.timestamp:
                raise TimestampError('tx={} timestamp={}, spent_tx={} timestamp={}'.format(
                    tx.hash.hex() if tx.hash else None,
                    tx.timestamp,
                    spent_tx.hash.hex(),
                    spent_tx.timestamp,
                ))

            if not skip_script:
                self.verify_script(tx=tx, input_tx=input_tx, spent_tx=spent_tx)

            # check if any other input in this tx is spending the same output
            key = (input_tx.tx_id, input_tx.index)
            if key in spent_outputs:
                raise ConflictingInputs('tx {} inputs spend the same output: {} index {}'.format(
                    tx.hash_hex, input_tx.tx_id.hex(), input_tx.index))
            spent_outputs.add(key)

    def verify_script(self, *, tx: Transaction, input_tx: TxInput, spent_tx: BaseTransaction) -> None:
        """
        :type tx: Transaction
        :type input_tx: TxInput
        :type spent_tx: Transaction
        """
        from hathor.transaction.scripts import script_eval
        try:
            script_eval(tx, input_tx, spent_tx)
        except ScriptError as e:
            raise InvalidInputData(e) from e

    def verify_reward_locked(self, tx: Transaction) -> None:
        """Will raise `RewardLocked` if any reward is spent before the best block height is enough, considering both
        the block rewards spent by this tx itself, and the inherited `min_height`."""
        assert tx.storage is not None
        best_height = get_minimum_best_height(tx.storage)
        self.verify_reward_locked_for_height(self._settings, tx, best_height)

    @staticmethod
    def verify_reward_locked_for_height(
        settings: HathorSettings,
        tx: Transaction,
        best_height: int,
        *,
        assert_min_height_verification: bool = True
    ) -> None:
        """
        Will raise `RewardLocked` if any reward is spent before the best block height is enough, considering both
        the block rewards spent by this tx itself, and the inherited `min_height`.

        Args:
            tx: the transaction to be verified.
            best_height: the height of the best chain to be used for verification.
            assert_min_height_verification: whether the inherited `min_height` verification must pass.

        Note: for verification of new transactions, `assert_min_height_verification` must be `True`. This
        verification is always expected to pass for new txs, as a failure would mean one of its dependencies would
        have failed too. So an `AssertionError` is raised if it fails.

        However, when txs are being re-verified for Reward Lock during a reorg, it's possible that txs may fail
        their inherited `min_height` verification. So in that case `assert_min_height_verification` is `False`,
        and a normal `RewardLocked` exception is raised instead.
        """
        assert tx.storage is not None
        info = get_spent_reward_locked_info(settings, tx, tx.storage)
        if info is not None:
            raise RewardLocked(f'Reward {info.block_hash.hex()} still needs {info.blocks_needed} to be unlocked.')

        min_height = tx.static_metadata.min_height
        # We use +1 here because a tx is valid if it can be confirmed by the next block
        if best_height + 1 < min_height:
            if assert_min_height_verification:
                raise AssertionError('a new tx should never be invalid by its inherited min_height.')
            raise RewardLocked(
                f'Tx {tx.hash_hex} has min_height={min_height}, but the best_height={best_height}.'
            )

    def verify_number_of_inputs(self, tx: Transaction) -> None:
        """Verify number of inputs is in a valid range"""
        if len(tx.inputs) > self._settings.MAX_NUM_INPUTS:
            raise TooManyInputs('Maximum number of inputs exceeded')

        minimum = tx.get_minimum_number_of_inputs()
        if len(tx.inputs) < minimum:
            if not tx.is_genesis:
                raise TooFewInputs(f'Transaction must have at least {minimum} input(s)')

    def verify_output_token_indexes(self, tx: Transaction) -> None:
        """Verify outputs reference an existing token uid in the tokens list

        :raises InvalidToken: output references non existent token uid
        """
        for output in tx.outputs:
            # check index is valid
            if output.get_token_index() > len(tx.tokens):
                raise InvalidToken('token uid index not available: index {}'.format(output.get_token_index()))

    def verify_sum(self, token_dict: TokenInfoDict) -> None:
        """Verify that the sum of outputs is equal of the sum of inputs, for each token. If sum of inputs
        and outputs is not 0, make sure inputs have mint/melt authority.

        token_dict sums up all tokens present in the tx and their properties (amount, can_mint, can_melt)
        amount = outputs - inputs, thus:
        - amount < 0 when melting
        - amount > 0 when minting

        :raises InputOutputMismatch: if sum of inputs is not equal to outputs and there's no mint/melt
        """
        deposit = 0
        withdraw = 0
        withdraw_without_authority = 0
        fee = token_dict.calculate_fee(self._settings)

        for token_uid, token_info in token_dict.items():
            match token_info.version:
                case TokenVersion.NATIVE:
                    continue
                case TokenVersion.DEPOSIT:
                    result = self._verify_deposit_token(fee, token_uid, token_info)
                    deposit += result.deposit
                    withdraw += result.withdraw
                    withdraw_without_authority += result.withdraw_without_authority
                case TokenVersion.FEE:
                    self._verify_fee_token(token_uid, token_info)
                case _:
                    assert_never(token_info)

        is_melting_without_authority = withdraw_without_authority - fee > 0
        if is_melting_without_authority:
<<<<<<< HEAD
            raise InputOutputMismatch('Melting tokens without a melt authority is forbidden')
=======
            raise ForbiddenMelt('Melting tokens without a melt authority is forbidden')
>>>>>>> 1299d9c6

        # check whether the deposit/withdraw amount is correct
        htr_expected_amount = withdraw + withdraw_without_authority - deposit - fee
        htr_info = token_dict[self._settings.HATHOR_TOKEN_UID]
        if htr_info.amount != htr_expected_amount:
            raise InputOutputMismatch('HTR balance is different than expected. (amount={}, expected={})'.format(
                htr_info.amount,
                htr_expected_amount,
            ))

    def _verify_fee_token(self, token_uid: TokenUid, token_info: TokenInfo) -> None:
<<<<<<< HEAD
        if token_info.has_been_melted() and not token_info.can_melt:
            raise MeltedWithoutAuthorityInputs(token_info.amount, token_uid)
        if token_info.has_been_minted() and not token_info.can_mint:
            raise MintedWithoutAuthorityInputs(token_info.amount, token_uid)

    def _verify_deposit_token(self, fee: int, token_uid: TokenUid, token_info: TokenInfo) -> DepositTokenVerifyResult:
=======
        """Verify fee token can be minted/melted based on its authority."""
        if token_info.has_been_melted() and not token_info.can_melt:
            raise ForbiddenMelt.from_token(token_info.amount, token_uid)
        if token_info.has_been_minted() and not token_info.can_mint:
            raise ForbiddenMint(token_info.amount, token_uid)

    def _verify_deposit_token(self, fee: int, token_uid: TokenUid, token_info: TokenInfo) -> DepositTokenVerifyResult:
        """Verify deposit token operations and calculate withdrawal/deposit amounts."""
>>>>>>> 1299d9c6
        result = DepositTokenVerifyResult()
        if token_info.has_been_melted():
            withdraw_amount = get_deposit_token_withdraw_amount(self._settings, token_info.amount)
            if token_info.can_melt:
                result.withdraw += withdraw_amount
            else:
                # Any melting operation without authority is forbidden.
                # It includes trying to pay fee with non-integer amounts.
                # For example (DBT - Deposit based token)
                # 1.99 DBT results in 0.01 HTR and (0.99 DBT melted) => this one is forbidden
<<<<<<< HEAD
                is_integer_amount = (
                    token_info.amount * self._settings.TOKEN_DEPOSIT_PERCENTAGE).is_integer()
                if fee == 0 or not is_integer_amount:
                    raise MeltedWithoutAuthorityInputs(token_info.amount, token_uid)
=======
                if fee == 0:
                    raise ForbiddenMelt.from_token(token_info.amount, token_uid)
                is_integer_amount = (
                    token_info.amount * self._settings.TOKEN_DEPOSIT_PERCENTAGE).is_integer()
                if not is_integer_amount:
                    raise ForbiddenMelt(
                        "Paying fees with non integer amount is forbidden"
                    )
>>>>>>> 1299d9c6

                result.withdraw_without_authority += withdraw_amount

        if token_info.has_been_minted():
            if not token_info.can_mint:
<<<<<<< HEAD
                raise MintedWithoutAuthorityInputs(token_info.amount, token_uid)
=======
                raise ForbiddenMint(token_info.amount, token_uid)
>>>>>>> 1299d9c6

            result.deposit += get_deposit_token_deposit_amount(self._settings, token_info.amount)

        return result

    def verify_version(self, tx: Transaction) -> None:
        """Verify that the vertex version is valid."""
        from hathor.nanocontracts.utils import is_nano_active
        allowed_tx_versions = {
            TxVersion.REGULAR_TRANSACTION,
            TxVersion.TOKEN_CREATION_TRANSACTION,
        }

        if is_nano_active(self._settings, tx, self._feature_service):
            allowed_tx_versions.add(TxVersion.ON_CHAIN_BLUEPRINT)

        if tx.version not in allowed_tx_versions:
            raise InvalidVersionError(f'invalid vertex version: {tx.version}')


<<<<<<< HEAD
@dataclass(kw_only=True)
=======
@dataclass(kw_only=True, slots=True)
>>>>>>> 1299d9c6
class DepositTokenVerifyResult:
    deposit: int = 0
    withdraw_without_authority: int = 0
    withdraw: int = 0<|MERGE_RESOLUTION|>--- conflicted
+++ resolved
@@ -35,8 +35,6 @@
     InvalidInputDataSize,
     InvalidToken,
     InvalidVersionError,
-    MeltedWithoutAuthorityInputs,
-    MintedWithoutAuthorityInputs,
     RewardLocked,
     ScriptError,
     TimestampError,
@@ -259,11 +257,7 @@
 
         is_melting_without_authority = withdraw_without_authority - fee > 0
         if is_melting_without_authority:
-<<<<<<< HEAD
-            raise InputOutputMismatch('Melting tokens without a melt authority is forbidden')
-=======
             raise ForbiddenMelt('Melting tokens without a melt authority is forbidden')
->>>>>>> 1299d9c6
 
         # check whether the deposit/withdraw amount is correct
         htr_expected_amount = withdraw + withdraw_without_authority - deposit - fee
@@ -275,14 +269,6 @@
             ))
 
     def _verify_fee_token(self, token_uid: TokenUid, token_info: TokenInfo) -> None:
-<<<<<<< HEAD
-        if token_info.has_been_melted() and not token_info.can_melt:
-            raise MeltedWithoutAuthorityInputs(token_info.amount, token_uid)
-        if token_info.has_been_minted() and not token_info.can_mint:
-            raise MintedWithoutAuthorityInputs(token_info.amount, token_uid)
-
-    def _verify_deposit_token(self, fee: int, token_uid: TokenUid, token_info: TokenInfo) -> DepositTokenVerifyResult:
-=======
         """Verify fee token can be minted/melted based on its authority."""
         if token_info.has_been_melted() and not token_info.can_melt:
             raise ForbiddenMelt.from_token(token_info.amount, token_uid)
@@ -291,7 +277,6 @@
 
     def _verify_deposit_token(self, fee: int, token_uid: TokenUid, token_info: TokenInfo) -> DepositTokenVerifyResult:
         """Verify deposit token operations and calculate withdrawal/deposit amounts."""
->>>>>>> 1299d9c6
         result = DepositTokenVerifyResult()
         if token_info.has_been_melted():
             withdraw_amount = get_deposit_token_withdraw_amount(self._settings, token_info.amount)
@@ -302,12 +287,6 @@
                 # It includes trying to pay fee with non-integer amounts.
                 # For example (DBT - Deposit based token)
                 # 1.99 DBT results in 0.01 HTR and (0.99 DBT melted) => this one is forbidden
-<<<<<<< HEAD
-                is_integer_amount = (
-                    token_info.amount * self._settings.TOKEN_DEPOSIT_PERCENTAGE).is_integer()
-                if fee == 0 or not is_integer_amount:
-                    raise MeltedWithoutAuthorityInputs(token_info.amount, token_uid)
-=======
                 if fee == 0:
                     raise ForbiddenMelt.from_token(token_info.amount, token_uid)
                 is_integer_amount = (
@@ -316,17 +295,12 @@
                     raise ForbiddenMelt(
                         "Paying fees with non integer amount is forbidden"
                     )
->>>>>>> 1299d9c6
 
                 result.withdraw_without_authority += withdraw_amount
 
         if token_info.has_been_minted():
             if not token_info.can_mint:
-<<<<<<< HEAD
-                raise MintedWithoutAuthorityInputs(token_info.amount, token_uid)
-=======
                 raise ForbiddenMint(token_info.amount, token_uid)
->>>>>>> 1299d9c6
 
             result.deposit += get_deposit_token_deposit_amount(self._settings, token_info.amount)
 
@@ -347,11 +321,7 @@
             raise InvalidVersionError(f'invalid vertex version: {tx.version}')
 
 
-<<<<<<< HEAD
-@dataclass(kw_only=True)
-=======
 @dataclass(kw_only=True, slots=True)
->>>>>>> 1299d9c6
 class DepositTokenVerifyResult:
     deposit: int = 0
     withdraw_without_authority: int = 0
