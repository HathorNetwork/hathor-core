#  Copyright 2023 Hathor Labs
#
#  Licensed under the Apache License, Version 2.0 (the "License");
#  you may not use this file except in compliance with the License.
#  You may obtain a copy of the License at
#
#  http://www.apache.org/licenses/LICENSE-2.0
#
#  Unless required by applicable law or agreed to in writing, software
#  distributed under the License is distributed on an "AS IS" BASIS,
#  WITHOUT WARRANTIES OR CONDITIONS OF ANY KIND, either express or implied.
#  See the License for the specific language governing permissions and
#  limitations under the License.

from hathor.conf.settings import HathorSettings
<<<<<<< HEAD
from hathor.transaction.exceptions import InvalidToken, TransactionDataError
from hathor.transaction.fee import should_charge_fee
from hathor.transaction.token_creation_tx import TokenCreationTransaction
from hathor.transaction.token_info import TokenInfo, TokenInfoVersion
from hathor.transaction.util import clean_token_string
=======
from hathor.transaction.exceptions import InvalidToken
from hathor.transaction.token_creation_tx import TokenCreationTransaction
from hathor.transaction.transaction import TokenInfo
from hathor.transaction.util import validate_token_name_and_symbol
>>>>>>> c8cc9a39
from hathor.types import TokenUid


class TokenCreationTransactionVerifier:
    __slots__ = ('_settings',)

    def __init__(self, *, settings: HathorSettings) -> None:
        self._settings = settings

    def verify_minted_tokens(self, tx: TokenCreationTransaction, token_dict: dict[TokenUid, TokenInfo]) -> None:
        """ Besides all checks made on regular transactions, a few extra ones are made:
        - only HTR tokens on the inputs;
        - new tokens are actually being minted;

        :raises InvalidToken: when there's an error in token operations
        :raises InputOutputMismatch: if sum of inputs is not equal to outputs and there's no mint/melt
        """
        # make sure tokens are being minted
        token_info = token_dict[tx.hash]
        if token_info.amount <= 0:
            raise InvalidToken('Token creation transaction must mint new tokens')

    def verify_token_info(self, tx: TokenCreationTransaction) -> None:
        """ Validates token info
        """
<<<<<<< HEAD
        name_len = len(tx.token_name)
        symbol_len = len(tx.token_symbol)
        if name_len == 0 or name_len > self._settings.MAX_LENGTH_TOKEN_NAME:
            raise TransactionDataError('Invalid token name length ({})'.format(name_len))
        if symbol_len == 0 or symbol_len > self._settings.MAX_LENGTH_TOKEN_SYMBOL:
            raise TransactionDataError('Invalid token symbol length ({})'.format(symbol_len))

        # Can't create the token with hathor name or symbol
        if clean_token_string(tx.token_name) == clean_token_string(self._settings.HATHOR_TOKEN_NAME):
            raise TransactionDataError('Invalid token name ({})'.format(tx.token_name))
        if clean_token_string(tx.token_symbol) == clean_token_string(self._settings.HATHOR_TOKEN_SYMBOL):
            raise TransactionDataError('Invalid token symbol ({})'.format(tx.token_symbol))

        # Can't create the token with a non activated version
        if tx.token_info_version == TokenInfoVersion.FEE and not should_charge_fee(self._settings):
            raise TransactionDataError('Invalid token info version ({})'.format(tx.token_info_version))
=======
        validate_token_name_and_symbol(self._settings, tx.token_name, tx.token_symbol)
>>>>>>> c8cc9a39
<|MERGE_RESOLUTION|>--- conflicted
+++ resolved
@@ -13,18 +13,11 @@
 #  limitations under the License.
 
 from hathor.conf.settings import HathorSettings
-<<<<<<< HEAD
 from hathor.transaction.exceptions import InvalidToken, TransactionDataError
 from hathor.transaction.fee import should_charge_fee
 from hathor.transaction.token_creation_tx import TokenCreationTransaction
 from hathor.transaction.token_info import TokenInfo, TokenInfoVersion
-from hathor.transaction.util import clean_token_string
-=======
-from hathor.transaction.exceptions import InvalidToken
-from hathor.transaction.token_creation_tx import TokenCreationTransaction
-from hathor.transaction.transaction import TokenInfo
-from hathor.transaction.util import validate_token_name_and_symbol
->>>>>>> c8cc9a39
+from hathor.transaction.util import validate_token_info
 from hathor.types import TokenUid
 
 
@@ -50,23 +43,8 @@
     def verify_token_info(self, tx: TokenCreationTransaction) -> None:
         """ Validates token info
         """
-<<<<<<< HEAD
-        name_len = len(tx.token_name)
-        symbol_len = len(tx.token_symbol)
-        if name_len == 0 or name_len > self._settings.MAX_LENGTH_TOKEN_NAME:
-            raise TransactionDataError('Invalid token name length ({})'.format(name_len))
-        if symbol_len == 0 or symbol_len > self._settings.MAX_LENGTH_TOKEN_SYMBOL:
-            raise TransactionDataError('Invalid token symbol length ({})'.format(symbol_len))
-
-        # Can't create the token with hathor name or symbol
-        if clean_token_string(tx.token_name) == clean_token_string(self._settings.HATHOR_TOKEN_NAME):
-            raise TransactionDataError('Invalid token name ({})'.format(tx.token_name))
-        if clean_token_string(tx.token_symbol) == clean_token_string(self._settings.HATHOR_TOKEN_SYMBOL):
-            raise TransactionDataError('Invalid token symbol ({})'.format(tx.token_symbol))
+        validate_token_info(self._settings, tx.token_name, tx.token_symbol, tx.token_info_version)
 
         # Can't create the token with a non activated version
         if tx.token_info_version == TokenInfoVersion.FEE and not should_charge_fee(self._settings):
-            raise TransactionDataError('Invalid token info version ({})'.format(tx.token_info_version))
-=======
-        validate_token_name_and_symbol(self._settings, tx.token_name, tx.token_symbol)
->>>>>>> c8cc9a39
+            raise TransactionDataError('Invalid token info version ({})'.format(tx.token_info_version))