--- conflicted
+++ resolved
@@ -41,13 +41,10 @@
         default_threshold=3
     ),
     ENABLE_NANO_CONTRACTS=True,
-<<<<<<< HEAD
-    FEE_PER_OUTPUT=1,
-    FEE_FEATURE_FLAG=True
-=======
     ENABLE_ON_CHAIN_BLUEPRINTS=True,
     NC_ON_CHAIN_BLUEPRINT_ALLOWED_ADDRESSES=[
         'HFwHrQHUftQ7obLj7xbQjG4ZEwvyVXeyoE',
     ],
->>>>>>> c8cc9a39
+    FEE_PER_OUTPUT=1,
+    FEE_FEATURE_FLAG=True
 )