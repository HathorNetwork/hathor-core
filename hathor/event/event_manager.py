# Copyright 2022 Hathor Labs
#
# Licensed under the Apache License, Version 2.0 (the "License");
# you may not use this file except in compliance with the License.
# You may obtain a copy of the License at
#
#    http://www.apache.org/licenses/LICENSE-2.0
#
# Unless required by applicable law or agreed to in writing, software
# distributed under the License is distributed on an "AS IS" BASIS,
# WITHOUT WARRANTIES OR CONDITIONS OF ANY KIND, either express or implied.
# See the License for the specific language governing permissions and
# limitations under the License.

from typing import Any, Callable, Dict, Optional

from structlog import get_logger

from hathor.event.base_event import BaseEvent
from hathor.event.storage import EventStorage
from hathor.event.websocket import EventWebsocketFactory
from hathor.pubsub import EventArguments, HathorEvents, PubSubManager
from hathor.util import Reactor

logger = get_logger()

_GROUP_START_EVENTS = {
    HathorEvents.REORG_STARTED,
}

_GROUP_END_EVENTS = {
    HathorEvents.REORG_FINISHED,
}

_SUBSCRIBE_EVENTS = [
    HathorEvents.NETWORK_NEW_TX_ACCEPTED,
    HathorEvents.NETWORK_BEST_BLOCK_FOUND,
    HathorEvents.NETWORK_ORPHAN_BLOCK_FOUND,
    HathorEvents.LOAD_STARTED,
    HathorEvents.LOAD_FINISHED,
    HathorEvents.REORG_STARTED,
    HathorEvents.REORG_FINISHED,
    HathorEvents.TX_METADATA_CHANGED,
    HathorEvents.BLOCK_METADATA_CHANGED,
    HathorEvents.CONSENSUS_TX_UPDATE,
    HathorEvents.CONSENSUS_TX_REMOVED,
]


def _todo(args: EventArguments) -> Dict[str, Any]:
    raise NotImplementedError('TODO')


def _empty(args: EventArguments) -> Dict[str, Any]:
    return {}


def _extract_tx(args: EventArguments) -> Dict[str, Any]:
    return {
        'hash': args.tx.hash_hex,
        # TODO: other fields haven't been implemented, but will be before this feature is rolled out
    }


def _extract_reorg(args: EventArguments) -> Dict[str, Any]:
    return {
        'reorg_size': args.reorg_size,
        'previous_best_block': args.old_best_block.hash_hex,
        'new_best_block': args.new_best_block.hash_hex,
        'common_block': args.common_block.hash_hex,
    }


_EVENT_EXTRACT_MAP: Dict[HathorEvents, Callable[[EventArguments], Dict[str, Any]]] = {
    HathorEvents.LOAD_STARTED: _empty,
    HathorEvents.LOAD_FINISHED: _empty,
    HathorEvents.NETWORK_NEW_TX_ACCEPTED: _extract_tx,
    HathorEvents.NETWORK_BEST_BLOCK_FOUND: _extract_tx,
    HathorEvents.NETWORK_ORPHAN_BLOCK_FOUND: _extract_tx,
    HathorEvents.REORG_STARTED: _extract_reorg,
    HathorEvents.REORG_FINISHED: _empty,
    HathorEvents.TX_METADATA_CHANGED: _todo,  # XXX: I'm considering removing this event
    HathorEvents.BLOCK_METADATA_CHANGED: _todo,  # XXX: I'm considering removing this event
    HathorEvents.CONSENSUS_TX_UPDATE: _extract_tx,
    HathorEvents.CONSENSUS_TX_REMOVED: _extract_tx,
}


def _build_event_data(event_type: HathorEvents, event_args: EventArguments) -> Dict[str, Any]:
    """Extract and build event data from event_args for a given event type."""
    event_extract_fn = _EVENT_EXTRACT_MAP.get(event_type)
    if event_extract_fn is None:
        raise ValueError(f'The given event type ({event_type}) is not a supported event')
    return event_extract_fn(event_args)


class EventManager:
    """Class that manages integration events.

    Events are received from PubSub, persisted on the storage and sent to WebSocket clients.
    """

    _peer_id: str

<<<<<<< HEAD
    @property
    def event_storage(self) -> EventStorage:
        return self._event_storage

=======
>>>>>>> 00cb7f80
    def __init__(
        self,
        event_storage: EventStorage,
        event_ws_factory: EventWebsocketFactory,
        pubsub: PubSubManager,
        reactor: Reactor
    ):
        self.log = logger.new()

        self._clock = reactor
        self._event_storage = event_storage
        self._event_ws_factory = event_ws_factory
        self._pubsub = pubsub

        self._last_event = self._event_storage.get_last_event()
        self._last_existing_group_id = self._event_storage.get_last_group_id()

        self._assert_closed_event_group()
        self._subscribe_events()

    def start(self, peer_id: str) -> None:
        self._peer_id = peer_id
        self._event_ws_factory.start()

    def stop(self):
        self._event_ws_factory.stop()

    def _assert_closed_event_group(self):
        # XXX: we must check that the last event either does not belong to an event group or that it just closed an
        #      event group, because we cannot resume an open group of events that wasn't properly closed before exit
        assert (
            self._event_group_is_closed()
        ), 'an unclosed event group was detected, which indicates the node crashed, cannot resume'

    def _event_group_is_closed(self):
        return (
            self._last_event is None or
            self._last_event.group_id is None or
            HathorEvents(self._last_event.type) in _GROUP_END_EVENTS
        )

    def _subscribe_events(self):
        """ Subscribe to defined events for the pubsub received
        """
        for event in _SUBSCRIBE_EVENTS:
            self._pubsub.subscribe(event, self._handle_event)

    def _handle_event(self, event_type: HathorEvents, event_args: EventArguments) -> None:
        create_event_fn: Callable[[HathorEvents, EventArguments], BaseEvent]

        if event_type in _GROUP_START_EVENTS:
            create_event_fn = self._create_group_start_event
        elif event_type in _GROUP_END_EVENTS:
            create_event_fn = self._create_group_end_event
        else:
            create_event_fn = self._create_non_group_edge_event

        event = create_event_fn(event_type, event_args)

        self._event_storage.save_event(event)
        self._event_ws_factory.broadcast_event(event)

        self._last_event = event

    def _create_group_start_event(self, event_type: HathorEvents, event_args: EventArguments) -> BaseEvent:
        assert self._event_group_is_closed(), 'A new event group cannot be started as one is already in progress.'

        new_group_id = 0 if self._last_existing_group_id is None else self._last_existing_group_id + 1

        self._last_existing_group_id = new_group_id

        return self._create_event(
            event_type=event_type,
            event_args=event_args,
            group_id=new_group_id,
        )

    def _create_group_end_event(self, event_type: HathorEvents, event_args: EventArguments) -> BaseEvent:
        assert self._last_event is not None, 'Cannot end event group if there are no events.'
        assert not self._event_group_is_closed(), 'Cannot end event group as none is in progress.'

        return self._create_event(
            event_type=event_type,
            event_args=event_args,
            group_id=self._last_event.group_id,
        )

    def _create_non_group_edge_event(self, event_type: HathorEvents, event_args: EventArguments) -> BaseEvent:
        group_id = None

        if not self._event_group_is_closed():
            assert self._last_event is not None, 'Cannot continue event group if there are no events.'
            group_id = self._last_event.group_id

        return self._create_event(
            event_type=event_type,
            event_args=event_args,
            group_id=group_id,
        )

    def _create_event(
        self,
        event_type: HathorEvents,
        event_args: EventArguments,
        group_id: Optional[int],
    ) -> BaseEvent:
        return BaseEvent(
            id=0 if self._last_event is None else self._last_event.id + 1,
            peer_id=self._peer_id,
            timestamp=self._clock.seconds(),
            type=event_type.value,
            data=_build_event_data(event_type, event_args),
            group_id=group_id,
        )<|MERGE_RESOLUTION|>--- conflicted
+++ resolved
@@ -102,13 +102,10 @@
 
     _peer_id: str
 
-<<<<<<< HEAD
     @property
     def event_storage(self) -> EventStorage:
         return self._event_storage
 
-=======
->>>>>>> 00cb7f80
     def __init__(
         self,
         event_storage: EventStorage,
