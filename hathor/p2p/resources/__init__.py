# Copyright 2021 Hathor Labs
#
# Licensed under the Apache License, Version 2.0 (the "License");
# you may not use this file except in compliance with the License.
# You may obtain a copy of the License at
#
#    http://www.apache.org/licenses/LICENSE-2.0
#
# Unless required by applicable law or agreed to in writing, software
# distributed under the License is distributed on an "AS IS" BASIS,
# WITHOUT WARRANTIES OR CONDITIONS OF ANY KIND, either express or implied.
# See the License for the specific language governing permissions and
# limitations under the License.

from hathor.p2p.resources.add_peers import AddPeersResource
from hathor.p2p.resources.healthcheck import HealthcheckReadinessResource
from hathor.p2p.resources.mining import MiningResource
from hathor.p2p.resources.mining_info import MiningInfoResource
from hathor.p2p.resources.netfilter import NetfilterRuleResource
from hathor.p2p.resources.status import StatusResource

<<<<<<< HEAD
__all__ = ['AddPeersResource', 'StatusResource', 'MiningResource', 'MiningInfoResource', 'NetfilterRuleResource']
=======
__all__ = [
    'AddPeersResource',
    'StatusResource',
    'MiningResource',
    'MiningInfoResource',
    'HealthcheckReadinessResource'
]
>>>>>>> c786eb19
<|MERGE_RESOLUTION|>--- conflicted
+++ resolved
@@ -19,14 +19,11 @@
 from hathor.p2p.resources.netfilter import NetfilterRuleResource
 from hathor.p2p.resources.status import StatusResource
 
-<<<<<<< HEAD
-__all__ = ['AddPeersResource', 'StatusResource', 'MiningResource', 'MiningInfoResource', 'NetfilterRuleResource']
-=======
 __all__ = [
     'AddPeersResource',
     'StatusResource',
     'MiningResource',
     'MiningInfoResource',
-    'HealthcheckReadinessResource'
-]
->>>>>>> c786eb19
+    'HealthcheckReadinessResource',
+    'NetfilterRuleResource'
+]