from typing import Dict, Set

from twisted.internet import endpoints
from twisted.internet.base import ReactorBase
from twisted.internet.defer import Deferred
from twisted.internet.interfaces import IStreamClientEndpoint
from twisted.logger import Logger

from hathor.crypto.util import generate_privkey_crt_pem
from hathor.p2p.peer_id import PeerId
from hathor.p2p.peer_storage import PeerStorage
# from hathor.p2p.factory import HathorClientFactory, HathorServerFactory
from hathor.p2p.protocol import HathorProtocol
from hathor.p2p.states.ready import ReadyState
from hathor.pubsub import HathorEvents, PubSubManager
from hathor.transaction import BaseTransaction


class ConnectionsManager:
    """ It manages all peer-to-peer connections and events related to control messages.
    """
    log = Logger()

    connected_peers: Dict[str, HathorProtocol]
    connecting_peers: Dict[IStreamClientEndpoint, Deferred]
    handshaking_peers: Set[HathorProtocol]

    def __init__(self, reactor: ReactorBase, my_peer: PeerId, server_factory, client_factory,
                 pubsub: PubSubManager) -> None:
        from twisted.internet.task import LoopingCall

        self.reactor = reactor
        self.my_peer = my_peer

        # Factories.
        self.server_factory = server_factory
        self.server_factory.connections = self

        self.client_factory = client_factory
        self.client_factory.connections = self

        # List of pending connections.
        self.connecting_peers = {}  # Dict[IStreamClientEndpoint, twisted.internet.defer.Deferred]

        # List of peers connected but still not ready to communicate.
        self.handshaking_peers = set()  # Set[HathorProtocol]

        # List of peers connected and ready to communicate.
        self.connected_peers = {}  # Dict[string (peer.id), HathorProtocol]

        # List of peers received from the network.
        # We cannot trust their identity before we connect to them.
        self.received_peer_storage = PeerStorage()  # Dict[string (peer.id), PeerId]

        # List of known peers.
        self.peer_storage = PeerStorage()  # Dict[string (peer.id), PeerId]

        # A timer to try to reconnect to the disconnect known peers.
        self.lc_reconnect = LoopingCall(self.reconnect_to_all)
        self.lc_reconnect.clock = self.reactor

        # Pubsub object to publish events
        self.pubsub = pubsub

    def start(self) -> None:
        self.lc_reconnect.start(5)

    def stop(self):
        if self.lc_reconnect.running:
            self.lc_reconnect.stop()

    def send_tx_to_peers(self, tx: BaseTransaction) -> None:
        """ Send `tx` to all ready peers.

        The connections are shuffled to fairly propagate among peers.
        It seems to be a good approach for a small number of peers. We need to analyze
        the best approach when the number of peers increase.

        :param tx: BaseTransaction to be sent.
        :type tx: py:class:`hathor.transaction.BaseTransaction`
        """
        import random

        connections = list(self.get_ready_connections())
        random.shuffle(connections)
        for conn in connections:
            assert conn.state is not None
            assert isinstance(conn.state, ReadyState)
            conn.state.send_tx_to_peer(tx)

    def on_connection_failure(self, failure, endpoint):
        self.log.info(
            'Connection failure: address={endpoint._host}:{endpoint._port} message={failure}',
            endpoint=endpoint,
            failure=failure,
        )
        self.connecting_peers.pop(endpoint)

    def on_peer_connect(self, protocol: HathorProtocol) -> None:
        self.log.info('on_peer_connect() {protocol}', protocol=protocol)
        self.handshaking_peers.add(protocol)

    def on_peer_ready(self, protocol: HathorProtocol) -> None:
        assert protocol.peer is not None
        assert protocol.peer.id is not None

        self.log.info('on_peer_ready() {protocol}', protocol=protocol)
        self.handshaking_peers.remove(protocol)
        self.received_peer_storage.pop(protocol.peer.id, None)

        self.peer_storage.add_or_merge(protocol.peer)
        self.connected_peers[protocol.peer.id] = protocol

        # Notify other peers about this new peer connection.
        for conn in self.get_ready_connections():
            if conn != protocol:
                assert conn.state is not None
                assert isinstance(conn.state, ReadyState)
                conn.state.send_peers([protocol])

        self.pubsub.publish(HathorEvents.NETWORK_PEER_CONNECTED, protocol=protocol)

    def on_peer_disconnect(self, protocol: HathorProtocol) -> None:
<<<<<<< HEAD
        self.log.info('on_peer_disconnect() {}'.format(protocol))
        peer_removed = False
=======
        self.log.info('on_peer_disconnect() {protocol}', protocol=protocol)
>>>>>>> 66485d28
        if protocol.peer:
            assert protocol.peer.id is not None
            peer = self.connected_peers.pop(protocol.peer.id, None)
            peer_removed = (peer is not None)
        if protocol in self.handshaking_peers:
            self.handshaking_peers.remove(protocol)
            peer_removed = True

        if peer_removed:
            self.pubsub.publish(HathorEvents.NETWORK_PEER_DISCONNECTED, protocol=protocol)

    def get_ready_connections(self) -> Set[HathorProtocol]:
        return set(self.connected_peers.values())

    def is_peer_connected(self, peer_id: str) -> bool:
        """
        :type peer_id: string (peer.id)
        """
        return peer_id in self.connected_peers

    def on_receive_peer(self, peer: PeerId, origin: ReadyState = None) -> None:
        """ Update a peer information in our storage, and instantly attempt to connect
        to it if it is not connected yet.
        """
        if peer.id == self.my_peer.id:
            return
        self.received_peer_storage.add_or_merge(peer)
        self.connect_to_if_not_connected(peer)

    def reconnect_to_all(self) -> None:
        """ It is called by the `lc_reconnect` timer and tries to connect to all known
        peers.

        TODO(epnichols): Should we always conect to *all*? Should there be a max #?
        """
        for peer in self.peer_storage.values():
            self.connect_to_if_not_connected(peer)

    def connect_to_if_not_connected(self, peer: PeerId) -> None:
        """ Attempts to connect if it is not connected to the peer.
        """
        import random

        if not peer.entrypoints:
            return
        if peer.id in self.connected_peers:
            return
        self.connect_to(random.choice(peer.entrypoints))

    def _connect_to_callback(self, protocol, endpoint):
        self.connecting_peers.pop(endpoint)

    def connect_to(self, description, ssl=False):
        """ Attempt to connect to a peer, even if a connection already exists.
        Usually you should call `connect_to_if_not_connected`.

        If `ssl` is True, then the connection will be wraped by a TLS.
        """
        endpoint = endpoints.clientFromString(self.reactor, description)

        if ssl:
            from twisted.internet import ssl
            from twisted.protocols.tls import TLSMemoryBIOFactory
            context = ssl.ClientContextFactory()
            factory = TLSMemoryBIOFactory(context, True, self.client_factory)
        else:
            factory = self.client_factory

        deferred = endpoint.connect(factory)
        self.connecting_peers[endpoint] = deferred

        deferred.addCallback(self._connect_to_callback, endpoint)
        deferred.addErrback(self.on_connection_failure, endpoint)
        self.log.info('Connecting to: {description}...', description=description)

    def listen(self, description, ssl=False):
        """ Start to listen to new connection according to the description.

        If `ssl` is True, then the connection will be wraped by a TLS.

        :Example:

        `manager.listen(description='tcp:8000')`

        :param description: A description of the protocol and its parameters.
        :type description: str
        """
        endpoint = endpoints.serverFromString(self.reactor, description)

        if ssl:
            # XXX Is it safe to generate a new certificate for each connection?
            #     What about CPU usage when many new connections arrive?
            from twisted.internet.ssl import PrivateCertificate
            from twisted.protocols.tls import TLSMemoryBIOFactory
            certificate = PrivateCertificate.loadPEM(generate_privkey_crt_pem())
            contextFactory = certificate.options()
            factory = TLSMemoryBIOFactory(contextFactory, False, self.server_factory)

            # from twisted.internet.ssl import CertificateOptions, TLSVersion
            # options = dict(privateKey=certificate.privateKey.original, certificate=certificate.original)
            # contextFactory = CertificateOptions(
            #     insecurelyLowerMinimumTo=TLSVersion.TLSv1_2,
            #     lowerMaximumSecurityTo=TLSVersion.TLSv1_3,
            #     **options,
            # )
        else:
            factory = self.server_factory

        endpoint.listen(factory)
        self.log.info('Listening to: {description}...', description=description)
        return endpoint<|MERGE_RESOLUTION|>--- conflicted
+++ resolved
@@ -121,12 +121,8 @@
         self.pubsub.publish(HathorEvents.NETWORK_PEER_CONNECTED, protocol=protocol)
 
     def on_peer_disconnect(self, protocol: HathorProtocol) -> None:
-<<<<<<< HEAD
-        self.log.info('on_peer_disconnect() {}'.format(protocol))
+        self.log.info('on_peer_disconnect() {protocol}', protocol=protocol)
         peer_removed = False
-=======
-        self.log.info('on_peer_disconnect() {protocol}', protocol=protocol)
->>>>>>> 66485d28
         if protocol.peer:
             assert protocol.peer.id is not None
             peer = self.connected_peers.pop(protocol.peer.id, None)
