--- conflicted
+++ resolved
@@ -1043,7 +1043,7 @@
         htr_amount = get_deposit_token_deposit_amount(self._settings, token_amount)
 
         changes_tracker = self.get_current_changes_tracker(parent_id)
-        changes_tracker.create_token(token_id, token_name, token_symbol, TokenVersion.DEPOSIT)
+        changes_tracker.create_token(token_id, token_name, token_symbol)
         changes_tracker.grant_authorities(
             token_id,
             grant_mint=mint_authority,
@@ -1063,7 +1063,6 @@
             token_symbol=token_symbol,
             token_name=token_name,
             token_version=TokenVersion.DEPOSIT
-<<<<<<< HEAD
         )
         last_call_record.index_updates.append(syscall_record)
 
@@ -1114,24 +1113,10 @@
             token_symbol=token_symbol,
             token_name=token_name,
             token_version=TokenVersion.FEE
-=======
->>>>>>> 1299d9c6
         )
         last_call_record.index_updates.append(syscall_record)
 
         return token_id
-
-    @_forbid_syscall_from_view('create_fee_token')
-    def syscall_create_child_fee_token(
-        self,
-        token_name: str,
-        token_symbol: str,
-        amount: int,
-        mint_authority: bool,
-        melt_authority: bool,
-    ) -> TokenUid:
-        """Create a child deposit token from a contract."""
-        raise NotImplementedError('syscall not implemented')
 
     @_forbid_syscall_from_view('emit_event')
     def syscall_emit_event(self, data: bytes) -> None:
