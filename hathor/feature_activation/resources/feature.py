#  Copyright 2023 Hathor Labs
#
#  Licensed under the Apache License, Version 2.0 (the "License");
#  you may not use this file except in compliance with the License.
#  You may obtain a copy of the License at
#
#  http://www.apache.org/licenses/LICENSE-2.0
#
#  Unless required by applicable law or agreed to in writing, software
#  distributed under the License is distributed on an "AS IS" BASIS,
#  WITHOUT WARRANTIES OR CONDITIONS OF ANY KIND, either express or implied.
#  See the License for the specific language governing permissions and
#  limitations under the License.

from typing import Optional

from twisted.web.http import Request

from hathor.api_util import Resource, set_cors
from hathor.cli.openapi_files.register import register_resource
from hathor.conf.settings import HathorSettings
from hathor.feature_activation.feature import Feature
from hathor.feature_activation.feature_service import FeatureService
from hathor.feature_activation.model.feature_state import FeatureState
from hathor.transaction import Block
from hathor.transaction.storage import TransactionStorage
from hathor.utils.api import ErrorResponse, QueryParams, Response


@register_resource
class FeatureResource(Resource):
    __slots__ = ()

    isLeaf = True

    def __init__(
        self,
        *,
        settings: HathorSettings,
        feature_service: FeatureService,
        tx_storage: TransactionStorage
    ) -> None:
        super().__init__()
        self._feature_settings = settings.FEATURE_ACTIVATION
        self._feature_service = feature_service
        self.tx_storage = tx_storage

    def render_GET(self, request: Request) -> bytes:
        request.setHeader(b'content-type', b'application/json; charset=utf-8')
        set_cors(request, 'GET')

        if request.args:
            return self.get_block_features(request)

        return self.get_features()

    def get_block_features(self, request: Request) -> bytes:
        params = GetBlockFeaturesParams.from_request(request)

        if isinstance(params, ErrorResponse):
            return params.json_dumpb()

        block_hash = bytes.fromhex(params.block)
        block = self.tx_storage.get_transaction(block_hash)

        if not isinstance(block, Block):
            error = ErrorResponse(error=f"Hash '{params.block}' is not a Block.")
            return error.json_dumpb()

        signal_bits = []
        feature_infos = self._feature_service.get_feature_infos(vertex=block)

        for feature, feature_info in feature_infos.items():
<<<<<<< HEAD

=======
            
>>>>>>> 4bcdc0cb
            if not feature_info.criteria.is_block_in_activation_range(block.static_metadata.height):
                continue

            block_feature = GetBlockFeatureResponse(
                bit=feature_info.criteria.bit,
                signal=block.get_feature_activation_bit_value(feature_info.criteria.bit),
                feature=feature,
                feature_state=feature_info.state.name,
            )
            
            signal_bits.append(block_feature)

        response = GetBlockFeaturesResponse(signal_bits=signal_bits)

        return response.json_dumpb()

    def get_features(self) -> bytes:
        best_block = self.tx_storage.get_best_block()
        bit_counts = best_block.static_metadata.feature_activation_bit_counts
        feature_infos = self._feature_service.get_feature_infos(vertex=best_block)
        features = []

        for feature, feature_info in feature_infos.items():
            state = feature_info.state
            criteria = feature_info.criteria
            threshold_count = criteria.get_threshold(self._feature_settings)
            threshold_percentage = threshold_count / self._feature_settings.evaluation_interval
            acceptance_percentage = None

            if state in [FeatureState.STARTED, FeatureState.MUST_SIGNAL]:
                acceptance_count = bit_counts[criteria.bit]
                acceptance_percentage = acceptance_count / self._feature_settings.evaluation_interval

            feature_response = GetFeatureResponse(
                name=feature,
                state=state.name,
                acceptance=acceptance_percentage,
                threshold=threshold_percentage,
                start_height=criteria.start_height,
                minimum_activation_height=criteria.minimum_activation_height,
                timeout_height=criteria.timeout_height,
                lock_in_on_timeout=criteria.lock_in_on_timeout,
                version=criteria.version
            )

            features.append(feature_response)

        response = GetFeaturesResponse(
            block_hash=best_block.hash_hex,
            block_height=best_block.get_height(),
            features=features
        )

        return response.json_dumpb()


class GetBlockFeaturesParams(QueryParams):
    block: str


class GetBlockFeatureResponse(Response, use_enum_values=True):
    bit: int
    signal: int
    feature: Feature
    feature_state: str


class GetBlockFeaturesResponse(Response):
    signal_bits: list[GetBlockFeatureResponse]


class GetFeatureResponse(Response, use_enum_values=True):
    name: Feature
    state: str
    acceptance: Optional[float]
    threshold: float
    start_height: int
    minimum_activation_height: int
    timeout_height: int
    lock_in_on_timeout: bool
    version: str


class GetFeaturesResponse(Response):
    block_hash: str
    block_height: int
    features: list[GetFeatureResponse]


FeatureResource.openapi = {
    '/feature': {
        'x-visibility': 'public',
        'x-rate-limit': {
            'global': [
                {
                    'rate': '50r/s',
                    'burst': 100,
                    'delay': 50
                }
            ],
            'per-ip': [
                {
                    'rate': '1r/s',
                    'burst': 10,
                    'delay': 3
                }
            ]
        },
        'get': {
            'operationId': 'feature',
            'summary': 'Feature Activation',
            'description': 'Returns information about features in the Feature Activation process',
            'responses': {
                '200': {
                    'description': 'Success',
                    'content': {
                        'application/json': {
                            'examples': {
                                'success': {
                                    'block_hash': '00000000083580e5b299e9cb271fd5977103897e8640fcd5498767b6cefba6f5',
                                    'block_height': 123,
                                    'features': [
                                        {
                                            'name': 'NOP_FEATURE_1',
                                            'state': 'ACTIVE',
                                            'acceptance': None,
                                            'threshold': 0.75,
                                            'start_height': 0,
                                            'minimum_activation_height': 0,
                                            'timeout_height': 100,
                                            'lock_in_on_timeout': False,
                                            'version': '0.1.0'
                                        },
                                        {
                                            'name': 'NOP_FEATURE_2',
                                            'state': 'STARTED',
                                            'acceptance': 0.25,
                                            'threshold': 0.5,
                                            'start_height': 200,
                                            'minimum_activation_height': 0,
                                            'timeout_height': 300,
                                            'lock_in_on_timeout': False,
                                            'version': '0.2.0'
                                        }
                                    ]
                                }
                            }
                        }
                    }
                }
            }
        }
    }
}<|MERGE_RESOLUTION|>--- conflicted
+++ resolved
@@ -71,11 +71,6 @@
         feature_infos = self._feature_service.get_feature_infos(vertex=block)
 
         for feature, feature_info in feature_infos.items():
-<<<<<<< HEAD
-
-=======
-            
->>>>>>> 4bcdc0cb
             if not feature_info.criteria.is_block_in_activation_range(block.static_metadata.height):
                 continue
 
@@ -85,7 +80,7 @@
                 feature=feature,
                 feature_state=feature_info.state.name,
             )
-            
+
             signal_bits.append(block_feature)
 
         response = GetBlockFeaturesResponse(signal_bits=signal_bits)
